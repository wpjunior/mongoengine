--- conflicted
+++ resolved
@@ -67,11 +67,7 @@
         self.choices = choices
         self.verbose_name = verbose_name
         self.help_text = help_text
-<<<<<<< HEAD
-        
-=======
-
->>>>>>> 5411cc55
+
         # Adjust the appropriate creation counter, and save our local copy.
         if self.db_field == '_id':
             self.creation_counter = BaseField.auto_creation_counter
