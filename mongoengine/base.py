--- conflicted
+++ resolved
@@ -1,5 +1,5 @@
 import operator
-import sys 
+import sys
 import warnings
 
 from collections import defaultdict
@@ -498,13 +498,8 @@
                 attrs.update(_get_mixin_fields(p_base))
             return attrs
 
-<<<<<<< HEAD
         metaclass = attrs.get('my_metaclass')
-=======
->>>>>>> abc76495
         super_new = super(DocumentMetaclass, cls).__new__
-
-        metaclass = attrs.get('__metaclass__')
         if metaclass and issubclass(metaclass, DocumentMetaclass):
             return super_new(cls, name, bases, attrs)
 
@@ -625,12 +620,12 @@
         global _document_registry
         _document_registry[doc_class_name] = new_class
 
-        # in Python 2, User-defined methods objects have special read-only 
-        # attributes 'im_func' and 'im_self' which contain the function obj 
+        # in Python 2, User-defined methods objects have special read-only
+        # attributes 'im_func' and 'im_self' which contain the function obj
         # and class instance object respectively.  With Python 3 these special
         # attributes have been replaced by __func__ and __self__.  The Blinker
         # module continues to use im_func and im_self, so the code below
-        # copies __func__ into im_func and __self__ into im_self for 
+        # copies __func__ into im_func and __self__ into im_self for
         # classmethod objects in Document derived classes.
         if PY3:
             for key, val in new_class.__dict__.items():
