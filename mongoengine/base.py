from queryset import QuerySet, QuerySetManager
from queryset import DoesNotExist, MultipleObjectsReturned
from queryset import DO_NOTHING

from mongoengine import signals

import sys
import pymongo
import pymongo.objectid
from operator import itemgetter
from functools import partial


class NotRegistered(Exception):
    pass


class ValidationError(Exception):
    pass


_document_registry = {}

def get_document(name):
    if name not in _document_registry:
        raise NotRegistered("""
            `%s` has not been registered in the document registry.
            Importing the document class automatically registers it, has it
            been imported?
        """.strip() % name)
    return _document_registry[name]


class BaseField(object):
    """A base class for fields in a MongoDB document. Instances of this class
    may be added to subclasses of `Document` to define a document's schema.
    """

    # Fields may have _types inserted into indexes by default
    _index_with_types = True
    _geo_index = False

    # These track each time a Field instance is created. Used to retain order.
    # The auto_creation_counter is used for fields that MongoEngine implicitly
    # creates, creation_counter is used for all user-specified fields.
    creation_counter = 0
    auto_creation_counter = -1

    def __init__(self, db_field=None, name=None, required=False, default=None,
                 unique=False, unique_with=None, primary_key=False,
                 validation=None, choices=None, verbose_name=None, help_text=None):
        self.db_field = (db_field or name) if not primary_key else '_id'
        
        if name:
            import warnings
            msg = "Fields' 'name' attribute deprecated in favour of 'db_field'"
            warnings.warn(msg, DeprecationWarning)
            
        self.name = None
        self.required = required or primary_key
        self.default = default
        self.unique = bool(unique or unique_with)
        self.unique_with = unique_with
        self.primary_key = primary_key
        self.validation = validation
        self.choices = choices
<<<<<<< HEAD
        self.verbose_name = verbose_name
        self.help_text = help_text
        
=======

>>>>>>> fd7f8820
        # Adjust the appropriate creation counter, and save our local copy.
        if self.db_field == '_id':
            self.creation_counter = BaseField.auto_creation_counter
            BaseField.auto_creation_counter -= 1
        else:
            self.creation_counter = BaseField.creation_counter
            BaseField.creation_counter += 1

    def __get__(self, instance, owner):
        """Descriptor for retrieving a value from a field in a document. Do
        any necessary conversion between Python and MongoDB types.
        """
        if instance is None:
            # Document class being used rather than a document object
            return self

        # Get value from document instance if available, if not use default
        value = instance._data.get(self.name)
        if value is None:
            value = self.default
            # Allow callable default values
            if callable(value):
                value = value()
        return value

    def __set__(self, instance, value):
        """Descriptor for assigning a value to a field in a document.
        """
        instance._data[self.name] = value
        # If the field set is in the _present_fields list add it so we can track
        if hasattr(instance, '_present_fields') and self.name not in instance._present_fields:
            instance._present_fields.append(self.name)

    def to_python(self, value):
        """Convert a MongoDB-compatible type to a Python type.
        """
        return value

    def to_mongo(self, value):
        """Convert a Python type to a MongoDB-compatible type.
        """
        return self.to_python(value)

    def prepare_query_value(self, op, value):
        """Prepare a value that is being used in a query for PyMongo.
        """
        return value

    def validate(self, value):
        """Perform validation on a value.
        """
        pass

    def _validate(self, value):
        # check choices
        if self.choices is not None:
            option_keys = [option_key for option_key, option_value in self.choices]
            if value not in option_keys:
                raise ValidationError("Value must be one of %s." % unicode(option_keys))

        # check validation argument
        if self.validation is not None:
            if callable(self.validation):
                if not self.validation(value):
                    raise ValidationError('Value does not match custom' \
                                          'validation method.')
            else:
                raise ValueError('validation argument must be a callable.')

        self.validate(value)


class ComplexBaseField(BaseField):
    """Handles complex fields, such as lists / dictionaries.

    Allows for nesting of embedded documents inside complex types.
    Handles the lazy dereferencing of a queryset by lazily dereferencing all
    items in a list / dict rather than one at a time.
    """

    field = None

    def __get__(self, instance, owner):
        """Descriptor to automatically dereference references.
        """
        from connection import _get_db

        if instance is None:
            # Document class being used rather than a document object
            return self

        # Get value from document instance if available
        value_list = instance._data.get(self.name)
        if not value_list or isinstance(value_list, basestring):
            return super(ComplexBaseField, self).__get__(instance, owner)

        is_list = False
        if not hasattr(value_list, 'items'):
            is_list = True
            value_list = dict([(k,v) for k,v in enumerate(value_list)])

        for k,v in value_list.items():
            if isinstance(v, dict) and '_cls' in v and '_ref' not in v:
                value_list[k] = get_document(v['_cls'].split('.')[-1])._from_son(v)

        # Handle all dereferencing
        db = _get_db()
        dbref = {}
        collections = {}
        for k, v in value_list.items():
            dbref[k] = v
            # Save any DBRefs
            if isinstance(v, (pymongo.dbref.DBRef)):
                # direct reference (DBRef)
                collections.setdefault(v.collection, []).append((k, v))
            elif isinstance(v, (dict, pymongo.son.SON)) and '_ref' in v:
                # generic reference
                collection =  get_document(v['_cls'])._meta['collection']
                collections.setdefault(collection, []).append((k, v))

        # For each collection get the references
        for collection, dbrefs in collections.items():
            id_map = {}
            for k, v in dbrefs:
                if isinstance(v, (pymongo.dbref.DBRef)):
                    # direct reference (DBRef), has no _cls information
                    id_map[v.id] = (k, None)
                elif isinstance(v, (dict, pymongo.son.SON)) and '_ref' in v:
                    # generic reference - includes _cls information
                    id_map[v['_ref'].id] = (k, get_document(v['_cls']))

            references = db[collection].find({'_id': {'$in': id_map.keys()}})
            for ref in references:
                key, doc_cls = id_map[ref['_id']]
                if not doc_cls:  # If no doc_cls get it from the referenced doc
                    doc_cls = get_document(ref['_cls'])
                dbref[key] = doc_cls._from_son(ref)

        if is_list:
            dbref = [v for k,v in sorted(dbref.items(), key=itemgetter(0))]
        instance._data[self.name] = dbref
        return super(ComplexBaseField, self).__get__(instance, owner)

    def to_python(self, value):
        """Convert a MongoDB-compatible type to a Python type.
        """
        from mongoengine import Document

        if isinstance(value, basestring):
            return value

        if hasattr(value, 'to_python'):
            return value.to_python()

        is_list = False
        if not hasattr(value, 'items'):
            try:
                is_list = True
                value = dict([(k,v) for k,v in enumerate(value)])
            except TypeError:  # Not iterable return the value
                return value

        if self.field:
            value_dict = dict([(key, self.field.to_python(item)) for key, item in value.items()])
        else:
            value_dict = {}
            for k,v in value.items():
                if isinstance(v, Document):
                    # We need the id from the saved object to create the DBRef
                    if v.pk is None:
                        raise ValidationError('You can only reference documents once '
                                      'they have been saved to the database')
                    collection = v._meta['collection']
                    value_dict[k] = pymongo.dbref.DBRef(collection, v.pk)
                elif hasattr(v, 'to_python'):
                    value_dict[k] = v.to_python()
                else:
                    value_dict[k] = self.to_python(v)

        if is_list:  # Convert back to a list
            return [v for k,v in sorted(value_dict.items(), key=itemgetter(0))]
        return value_dict

    def to_mongo(self, value):
        """Convert a Python type to a MongoDB-compatible type.
        """
        from mongoengine import Document

        if isinstance(value, basestring):
            return value

        if hasattr(value, 'to_mongo'):
            return value.to_mongo()

        is_list = False
        if not hasattr(value, 'items'):
            try:
                is_list = True
                value = dict([(k,v) for k,v in enumerate(value)])
            except TypeError:  # Not iterable return the value
                return value

        if self.field:
            value_dict = dict([(key, self.field.to_mongo(item)) for key, item in value.items()])
        else:
            value_dict = {}
            for k,v in value.items():
                if isinstance(v, Document):
                    # We need the id from the saved object to create the DBRef
                    if v.pk is None:
                        raise ValidationError('You can only reference documents once '
                                      'they have been saved to the database')

                    # If its a document that is not inheritable it won't have
                    # _types / _cls data so make it a generic reference allows
                    # us to dereference
                    meta = getattr(v, 'meta', getattr(v, '_meta', {}))
                    if meta and not meta['allow_inheritance'] and not self.field:
                        from fields import GenericReferenceField
                        value_dict[k] = GenericReferenceField().to_mongo(v)
                    else:
                        collection = v._meta['collection']
                        value_dict[k] = pymongo.dbref.DBRef(collection, v.pk)
                elif hasattr(v, 'to_mongo'):
                    value_dict[k] = v.to_mongo()
                else:
                    value_dict[k] = self.to_mongo(v)

        if is_list:  # Convert back to a list
            return [v for k,v in sorted(value_dict.items(), key=itemgetter(0))]
        return value_dict

    def validate(self, value):
        """If field provided ensure the value is valid.
        """
        if self.field:
            try:
                if hasattr(value, 'iteritems'):
                    [self.field.validate(v) for k,v in value.iteritems()]
                else:
                     [self.field.validate(v) for v in value]
            except Exception, err:
                raise ValidationError('Invalid %s item (%s)' % (
                        self.field.__class__.__name__, str(v)))

    def prepare_query_value(self, op, value):
        return self.to_mongo(value)

    def lookup_member(self, member_name):
        if self.field:
            return self.field.lookup_member(member_name)
        return None

    def _set_owner_document(self, owner_document):
        if self.field:
            self.field.owner_document = owner_document
        self._owner_document = owner_document

    def _get_owner_document(self, owner_document):
        self._owner_document = owner_document

    owner_document = property(_get_owner_document, _set_owner_document)


class ObjectIdField(BaseField):
    """An field wrapper around MongoDB's ObjectIds.
    """

    def to_python(self, value):
        return value

    def to_mongo(self, value):
        if not isinstance(value, pymongo.objectid.ObjectId):
            try:
                return pymongo.objectid.ObjectId(unicode(value))
            except Exception, e:
                #e.message attribute has been deprecated since Python 2.6
                raise ValidationError(unicode(e))
        return value

    def prepare_query_value(self, op, value):
        return self.to_mongo(value)

    def validate(self, value):
        try:
            pymongo.objectid.ObjectId(unicode(value))
        except:
            raise ValidationError('Invalid Object ID')


class DocumentMetaclass(type):
    """Metaclass for all documents.
    """

    def __new__(cls, name, bases, attrs):
        metaclass = attrs.get('__metaclass__')
        super_new = super(DocumentMetaclass, cls).__new__
        if metaclass and issubclass(metaclass, DocumentMetaclass):
            return super_new(cls, name, bases, attrs)

        doc_fields = {}
        class_name = [name]
        superclasses = {}
        simple_class = True
        for base in bases:
            # Include all fields present in superclasses
            if hasattr(base, '_fields'):
                doc_fields.update(base._fields)
                class_name.append(base._class_name)
                # Get superclasses from superclass
                superclasses[base._class_name] = base
                superclasses.update(base._superclasses)

            if hasattr(base, '_meta') and not base._meta.get('abstract'):
                # Ensure that the Document class may be subclassed -
                # inheritance may be disabled to remove dependency on
                # additional fields _cls and _types
                if base._meta.get('allow_inheritance', True) == False:
                    raise ValueError('Document %s may not be subclassed' %
                                     base.__name__)
                else:
                    simple_class = False

        meta = attrs.get('_meta', attrs.get('meta', {}))

        if 'allow_inheritance' not in meta:
            meta['allow_inheritance'] = True

        # Only simple classes - direct subclasses of Document - may set
        # allow_inheritance to False
        if not simple_class and not meta['allow_inheritance'] and not meta['abstract']:
            raise ValueError('Only direct subclasses of Document may set '
                             '"allow_inheritance" to False')
        attrs['_meta'] = meta

        attrs['_class_name'] = '.'.join(reversed(class_name))
        attrs['_superclasses'] = superclasses

        # Add the document's fields to the _fields attribute
        for attr_name, attr_value in attrs.items():
            if hasattr(attr_value, "__class__") and \
               issubclass(attr_value.__class__, BaseField):
                attr_value.name = attr_name
                if not attr_value.db_field:
                    attr_value.db_field = attr_name
                doc_fields[attr_name] = attr_value
        attrs['_fields'] = doc_fields

        new_class = super_new(cls, name, bases, attrs)
        for field in new_class._fields.values():
            field.owner_document = new_class
            delete_rule = getattr(field, 'reverse_delete_rule', DO_NOTHING)
            if delete_rule != DO_NOTHING:
                field.document_type.register_delete_rule(new_class, field.name,
                        delete_rule)

        module = attrs.get('__module__')

        base_excs = tuple(base.DoesNotExist for base in bases
                          if hasattr(base, 'DoesNotExist')) or (DoesNotExist,)
        exc = subclass_exception('DoesNotExist', base_excs, module)
        new_class.add_to_class('DoesNotExist', exc)

        base_excs = tuple(base.MultipleObjectsReturned for base in bases
                          if hasattr(base, 'MultipleObjectsReturned'))
        base_excs = base_excs or (MultipleObjectsReturned,)
        exc = subclass_exception('MultipleObjectsReturned', base_excs, module)
        new_class.add_to_class('MultipleObjectsReturned', exc)

        global _document_registry
        _document_registry[name] = new_class

        return new_class

    def add_to_class(self, name, value):
        setattr(self, name, value)


class TopLevelDocumentMetaclass(DocumentMetaclass):
    """Metaclass for top-level documents (i.e. documents that have their own
    collection in the database.
    """

    def __new__(cls, name, bases, attrs):
        super_new = super(TopLevelDocumentMetaclass, cls).__new__
        # Classes defined in this package are abstract and should not have
        # their own metadata with DB collection, etc.
        # __metaclass__ is only set on the class with the __metaclass__
        # attribute (i.e. it is not set on subclasses). This differentiates
        # 'real' documents from the 'Document' class
        #
        # Also assume a class is abstract if it has abstract set to True in
        # its meta dictionary. This allows custom Document superclasses.
        if (attrs.get('__metaclass__') == TopLevelDocumentMetaclass or
            ('meta' in attrs and attrs['meta'].get('abstract', False))):
            # Make sure no base class was non-abstract
            non_abstract_bases = [b for b in bases
                if hasattr(b,'_meta') and not b._meta.get('abstract', False)]
            if non_abstract_bases:
                raise ValueError("Abstract document cannot have non-abstract base")
            return super_new(cls, name, bases, attrs)

        collection = name.lower()

        id_field = None
        base_indexes = []
        base_meta = {}

        # Subclassed documents inherit collection from superclass
        for base in bases:
            if hasattr(base, '_meta'):
                if 'collection' in base._meta:
                    collection = base._meta['collection']

                # Propagate index options.
                for key in ('index_background', 'index_drop_dups', 'index_opts'):
                    if key in base._meta:
                        base_meta[key] = base._meta[key]

                id_field = id_field or base._meta.get('id_field')
                base_indexes += base._meta.get('indexes', [])
                # Propagate 'allow_inheritance'
                if 'allow_inheritance' in base._meta:
                    base_meta['allow_inheritance'] = base._meta['allow_inheritance']

        meta = {
            'abstract': False,
            'collection': collection,
            'max_documents': None,
            'max_size': None,
            'ordering': [], # default ordering applied at runtime
            'indexes': [], # indexes to be ensured at runtime
            'id_field': id_field,
            'index_background': False,
            'index_drop_dups': False,
            'index_opts': {},
            'queryset_class': QuerySet,
            'delete_rules': {},
            'allow_inheritance': True
        }
        meta.update(base_meta)

        # Apply document-defined meta options
        meta.update(attrs.get('meta', {}))
        attrs['_meta'] = meta

        # Set up collection manager, needs the class to have fields so use
        # DocumentMetaclass before instantiating CollectionManager object
        new_class = super_new(cls, name, bases, attrs)

        # Provide a default queryset unless one has been manually provided
        manager = attrs.get('objects', QuerySetManager())
        if hasattr(manager, 'queryset_class'):
            meta['queryset_class'] = manager.queryset_class
        new_class.objects = manager

        user_indexes = [QuerySet._build_index_spec(new_class, spec)
                        for spec in meta['indexes']] + base_indexes
        new_class._meta['indexes'] = user_indexes

        unique_indexes = cls._unique_with_indexes(new_class)
        new_class._meta['unique_indexes'] = unique_indexes

        for field_name, field in new_class._fields.items():
            # Check for custom primary key
            if field.primary_key:
                current_pk = new_class._meta['id_field']
                if current_pk and current_pk != field_name:
                    raise ValueError('Cannot override primary key field')

                if not current_pk:
                    new_class._meta['id_field'] = field_name
                    # Make 'Document.id' an alias to the real primary key field
                    new_class.id = field

        if not new_class._meta['id_field']:
            new_class._meta['id_field'] = 'id'
            new_class._fields['id'] = ObjectIdField(db_field='_id')
            new_class.id = new_class._fields['id']

        return new_class

    @classmethod
    def _unique_with_indexes(cls, new_class, namespace=""):
        unique_indexes = []
        for field_name, field in new_class._fields.items():
            # Generate a list of indexes needed by uniqueness constraints
            if field.unique:
                field.required = True
                unique_fields = [field.db_field]

                # Add any unique_with fields to the back of the index spec
                if field.unique_with:
                    if isinstance(field.unique_with, basestring):
                        field.unique_with = [field.unique_with]

                    # Convert unique_with field names to real field names
                    unique_with = []
                    for other_name in field.unique_with:
                        parts = other_name.split('.')
                        # Lookup real name
                        parts = QuerySet._lookup_field(new_class, parts)
                        name_parts = [part.db_field for part in parts]
                        unique_with.append('.'.join(name_parts))
                        # Unique field should be required
                        parts[-1].required = True
                    unique_fields += unique_with

                # Add the new index to the list
                index = [("%s%s" % (namespace, f), pymongo.ASCENDING) for f in unique_fields]
                unique_indexes.append(index)

            # Grab any embedded document field unique indexes
            if field.__class__.__name__ == "EmbeddedDocumentField":
                field_namespace = "%s." % field_name
                unique_indexes += cls._unique_with_indexes(field.document_type,
                                    field_namespace)

        return unique_indexes


class BaseDocument(object):

    def __init__(self, **values):
        signals.pre_init.send(self, values=values)

        self._data = {}
        # Assign default values to instance
        for attr_name, field in self._fields.items():
            if field.choices:  # dynamically adds a way to get the display value for a field with choices
                setattr(self, 'get_%s_display' % attr_name, partial(self._get_FIELD_display, field=field))

            value = getattr(self, attr_name, None)
            setattr(self, attr_name, value)

        # Assign initial values to instance
        for attr_name in values.keys():
            try:
                value = values.pop(attr_name)
                setattr(self, attr_name, value)
            except AttributeError:
                pass

        signals.post_init.send(self)

    def _get_FIELD_display(self, field):
        """Returns the display value for a choice field"""
        value = getattr(self, field.name)
        return dict(field.choices).get(value, value)

    def validate(self):
        """Ensure that all fields' values are valid and that required fields
        are present.
        """
        # Get a list of tuples of field names and their current values
        fields = [(field, getattr(self, name))
                  for name, field in self._fields.items()]

        # Ensure that each field is matched to a valid value
        for field, value in fields:
            if value is not None:
                try:
                    field._validate(value)
                except (ValueError, AttributeError, AssertionError), e:
                    raise ValidationError('Invalid value for field of type "%s": %s'
                                          % (field.__class__.__name__, value))
            elif field.required:
                raise ValidationError('Field "%s" is required' % field.name)

    @classmethod
    def _get_subclasses(cls):
        """Return a dictionary of all subclasses (found recursively).
        """
        try:
            subclasses = cls.__subclasses__()
        except:
            subclasses = cls.__subclasses__(cls)

        all_subclasses = {}
        for subclass in subclasses:
            all_subclasses[subclass._class_name] = subclass
            all_subclasses.update(subclass._get_subclasses())
        return all_subclasses

    @apply
    def pk():
        """Primary key alias
        """
        def fget(self):
            return getattr(self, self._meta['id_field'])
        def fset(self, value):
            return setattr(self, self._meta['id_field'], value)
        return property(fget, fset)

    def __iter__(self):
        return iter(self._fields)

    def __getitem__(self, name):
        """Dictionary-style field access, return a field's value if present.
        """
        try:
            if name in self._fields:
                return getattr(self, name)
        except AttributeError:
            pass
        raise KeyError(name)

    def __setitem__(self, name, value):
        """Dictionary-style field access, set a field's value.
        """
        # Ensure that the field exists before settings its value
        if name not in self._fields:
            raise KeyError(name)
        return setattr(self, name, value)

    def __contains__(self, name):
        try:
            val = getattr(self, name)
            return val is not None
        except AttributeError:
            return False

    def __len__(self):
        return len(self._data)

    def __repr__(self):
        try:
            u = unicode(self)
        except (UnicodeEncodeError, UnicodeDecodeError):
            u = '[Bad Unicode data]'
        return u'<%s: %s>' % (self.__class__.__name__, u)

    def __str__(self):
        if hasattr(self, '__unicode__'):
            return unicode(self).encode('utf-8')
        return '%s object' % self.__class__.__name__

    def to_mongo(self):
        """Return data dictionary ready for use with MongoDB.
        """
        data = {}
        for field_name, field in self._fields.items():
            value = getattr(self, field_name, None)
            if value is not None:
                data[field.db_field] = field.to_mongo(value)
        # Only add _cls and _types if allow_inheritance is not False
        if not (hasattr(self, '_meta') and
                self._meta.get('allow_inheritance', True) == False):
            data['_cls'] = self._class_name
            data['_types'] = self._superclasses.keys() + [self._class_name]
        if data.has_key('_id') and data['_id'] is None:
            del data['_id']
        return data

    @classmethod
    def _from_son(cls, son):
        """Create an instance of a Document (subclass) from a PyMongo SON.
        """
        # get the class name from the document, falling back to the given
        # class if unavailable
        class_name = son.get(u'_cls', cls._class_name)

        data = dict((str(key), value) for key, value in son.items())

        if '_types' in data:
            del data['_types']

        if '_cls' in data:
            del data['_cls']

        # Return correct subclass for document type
        if class_name != cls._class_name:
            subclasses = cls._get_subclasses()
            if class_name not in subclasses:
                # Type of document is probably more generic than the class
                # that has been queried to return this SON
                return None
            cls = subclasses[class_name]

        present_fields = data.keys()
        for field_name, field in cls._fields.items():
            if field.db_field in data:
                value = data[field.db_field]
                data[field_name] = (value if value is None
                                    else field.to_python(value))

        obj = cls(**data)
        obj._present_fields = present_fields
        return obj

    def __eq__(self, other):
        if isinstance(other, self.__class__) and hasattr(other, 'id'):
            if self.id == other.id:
                return True
        return False

    def __ne__(self, other):
        return not self.__eq__(other)

    def __hash__(self):
        """ For list, dic key  """
        if self.pk is None:
            # For new object
            return super(BaseDocument,self).__hash__()
        else:
            return hash(self.pk)

if sys.version_info < (2, 5):
    # Prior to Python 2.5, Exception was an old-style class
    import types
    def subclass_exception(name, parents, unused):
        import types
        return types.ClassType(name, parents, {})
else:
    def subclass_exception(name, parents, module):
        return type(name, parents, {'__module__': module})<|MERGE_RESOLUTION|>--- conflicted
+++ resolved
@@ -64,13 +64,9 @@
         self.primary_key = primary_key
         self.validation = validation
         self.choices = choices
-<<<<<<< HEAD
         self.verbose_name = verbose_name
         self.help_text = help_text
         
-=======
-
->>>>>>> fd7f8820
         # Adjust the appropriate creation counter, and save our local copy.
         if self.db_field == '_id':
             self.creation_counter = BaseField.auto_creation_counter
