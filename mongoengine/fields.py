from base import BaseField, ObjectIdField, ValidationError
from document import Document, EmbeddedDocument
from connection import _get_db

import re
import pymongo
import datetime
import decimal


__all__ = ['StringField', 'IntField', 'FloatField', 'BooleanField',
           'DateTimeField', 'EmbeddedDocumentField', 'ListField', 'DictField',
           'ObjectIdField', 'ReferenceField', 'ValidationError']


class StringField(BaseField):
    """A unicode string field.
    """

    def __init__(self, regex=None, max_length=None, **kwargs):
        self.regex = re.compile(regex) if regex else None
        self.max_length = max_length
        super(StringField, self).__init__(**kwargs)

    def to_python(self, value):
        return unicode(value)

    def validate(self, value):
        assert isinstance(value, (str, unicode))

        if self.max_length is not None and len(value) > self.max_length:
            raise ValidationError('String value is too long')

        if self.regex is not None and self.regex.match(value) is None:
            message = 'String value did not match validation regex'
            raise ValidationError(message)

    def lookup_member(self, member_name):
        return None


class URLField(BaseField):
    """A field that validates input as a URL.
    """

    def __init__(self, verify_exists=True, **kwargs):
        self.verify_exists = verify_exists
        super(URLField, self).__init__(**kwargs)

    def validate(self, value):
        import urllib2

        if self.verify_exists:
            try:
                request = urllib2.Request(value)
                response = urllib2.urlopen(request)
            except Exception, e:
                raise ValidationError('This URL appears to be invalid: %s' % e)


class IntField(BaseField):
    """An integer field.
    """

    def __init__(self, min_value=None, max_value=None, **kwargs):
        self.min_value, self.max_value = min_value, max_value
        super(IntField, self).__init__(**kwargs)

    def to_python(self, value):
        return int(value)

    def validate(self, value):
        try:
            value = int(value)
        except:
            raise ValidationError('%s could not be converted to int' % value)

        if self.min_value is not None and value < self.min_value:
            raise ValidationError('Integer value is too small')

        if self.max_value is not None and value > self.max_value:
            raise ValidationError('Integer value is too large')


class FloatField(BaseField):
    """An floating point number field.
    """

    def __init__(self, min_value=None, max_value=None, **kwargs):
        self.min_value, self.max_value = min_value, max_value
        super(FloatField, self).__init__(**kwargs)

    def to_python(self, value):
        return float(value)

    def validate(self, value):
        if isinstance(value, int):
            value = float(value)
        assert isinstance(value, float)

        if self.min_value is not None and value < self.min_value:
            raise ValidationError('Float value is too small')

        if self.max_value is not None and value > self.max_value:
            raise ValidationError('Float value is too large')


class DecimalField(BaseField):
    """A fixed-point decimal number field.
    """

    def __init__(self, min_value=None, max_value=None, **kwargs):
        self.min_value, self.max_value = min_value, max_value
        super(DecimalField, self).__init__(**kwargs)

    def to_python(self, value):
        if not isinstance(value, basestring):
            value = unicode(value)
        return decimal.Decimal(value)

    def validate(self, value):
        if not isinstance(value, decimal.Decimal):
            if not isinstance(value, basestring):
                value = str(value)
            try:
                value = decimal.Decimal(value)
            except Exception, exc:
                raise ValidationError('Could not convert to decimal: %s' % exc)

        if self.min_value is not None and value < self.min_value:
            raise ValidationError('Decimal value is too small')

        if self.max_value is not None and vale > self.max_value:
            raise ValidationError('Decimal value is too large')


class BooleanField(BaseField):
    """A boolean field type.

    .. versionadded:: 0.1.2
    """

    def to_python(self, value):
        return bool(value)

    def validate(self, value):
        assert isinstance(value, bool)


class DateTimeField(BaseField):
    """A datetime field.
    """

    def validate(self, value):
        assert isinstance(value, datetime.datetime)


class EmbeddedDocumentField(BaseField):
    """An embedded document field. Only valid values are subclasses of
    :class:`~mongoengine.EmbeddedDocument`.
    """

    def __init__(self, document, **kwargs):
        if not issubclass(document, EmbeddedDocument):
            raise ValidationError('Invalid embedded document class provided '
                                  'to an EmbeddedDocumentField')
        self.document = document
        super(EmbeddedDocumentField, self).__init__(**kwargs)

    def to_python(self, value):
        if not isinstance(value, self.document):
            return self.document._from_son(value)
        return value

    def to_mongo(self, value):
        return self.document.to_mongo(value)

    def validate(self, value):
        """Make sure that the document instance is an instance of the
        EmbeddedDocument subclass provided when the document was defined.
        """
        # Using isinstance also works for subclasses of self.document
        if not isinstance(value, self.document):
            raise ValidationError('Invalid embedded document instance '
                                  'provided to an EmbeddedDocumentField')
        self.document.validate(value)

    def lookup_member(self, member_name):
        return self.document._fields.get(member_name)

    def prepare_query_value(self, op, value):
        return self.to_mongo(value)


class ListField(BaseField):
    """A list field that wraps a standard field, allowing multiple instances
    of the field to be used as a list in the database.
    """

    # ListFields cannot be indexed with _types - MongoDB doesn't support this
    _index_with_types = False

    def __init__(self, field, **kwargs):
        if not isinstance(field, BaseField):
            raise ValidationError('Argument to ListField constructor must be '
                                  'a valid field')
        self.field = field
        super(ListField, self).__init__(**kwargs)

    def __get__(self, instance, owner):
        """Descriptor to automatically dereference references.
        """
        if instance is None:
            # Document class being used rather than a document object
            return self

        if isinstance(self.field, ReferenceField):
            referenced_type = self.field.document_type
            # Get value from document instance if available
            value_list = instance._data.get(self.name)
            if value_list:
                deref_list = []
                for value in value_list:
                    # Dereference DBRefs
                    if isinstance(value, (pymongo.dbref.DBRef)):
                        value = _get_db().dereference(value)
                        deref_list.append(referenced_type._from_son(value))
                    else:
                        deref_list.append(value)
                instance._data[self.name] = deref_list
        
        return super(ListField, self).__get__(instance, owner)

    def to_python(self, value):
        return [self.field.to_python(item) for item in value]

    def to_mongo(self, value):
        return [self.field.to_mongo(item) for item in value]

    def validate(self, value):
        """Make sure that a list of valid fields is being used.
        """
        if not isinstance(value, (list, tuple)):
            raise ValidationError('Only lists and tuples may be used in a '
                                  'list field')

        try:
            [self.field.validate(item) for item in value]
        except:
            raise ValidationError('All items in a list field must be of the '
                                  'specified type')

    def prepare_query_value(self, op, value):
        if op in ('set', 'unset'):
            return [self.field.to_mongo(v) for v in value]
        return self.field.to_mongo(value)

    def lookup_member(self, member_name):
        return self.field.lookup_member(member_name)


class DictField(BaseField):
    """A dictionary field that wraps a standard Python dictionary. This is
    similar to an embedded document, but the structure is not defined.

    .. versionadded:: 0.2.3
    """

    def validate(self, value):
        """Make sure that a list of valid fields is being used.
        """
        if not isinstance(value, dict):
            raise ValidationError('Only dictionaries may be used in a '
                                  'DictField') 

        if any(('.' in k or '$' in k) for k in value):
            raise ValidationError('Invalid dictionary key name - keys may not ' 
                                  'contain "." or "$" characters')

    def lookup_member(self, member_name):
        return BaseField(name=member_name)


class ReferenceField(BaseField):
    """A reference to a document that will be automatically dereferenced on
    access (lazily).
    """

    def __init__(self, document_type, **kwargs):
        if not issubclass(document_type, Document):
            raise ValidationError('Argument to ReferenceField constructor '
                                  'must be a top level document class')
        self.document_type = document_type
        self.document_obj = None
        super(ReferenceField, self).__init__(**kwargs)

    def __get__(self, instance, owner):
        """Descriptor to allow lazy dereferencing.
        """
        if instance is None:
            # Document class being used rather than a document object
            return self

        # Get value from document instance if available
        value = instance._data.get(self.name)
        # Dereference DBRefs
        if isinstance(value, (pymongo.dbref.DBRef)):
            value = _get_db().dereference(value)
            if value is not None:
                instance._data[self.name] = self.document_type._from_son(value)

        return super(ReferenceField, self).__get__(instance, owner)

    def to_mongo(self, document):
        id_field_name = self.document_type._meta['id_field']
        id_field = self.document_type._fields[id_field_name]

        if isinstance(document, Document):
            # We need the id from the saved object to create the DBRef
            id_ = document.id
            if id_ is None:
                raise ValidationError('You can only reference documents once '
                                      'they have been saved to the database')
        else:
            id_ = document

        id_ = id_field.to_mongo(id_)
        collection = self.document_type._meta['collection']
        return pymongo.dbref.DBRef(collection, id_)
<<<<<<< HEAD

    def prepare_query_value(self, value):
=======
    
    def prepare_query_value(self, op, value):
>>>>>>> ea1fe6a5
        return self.to_mongo(value)

    def validate(self, value):
        assert isinstance(value, (self.document_type, pymongo.dbref.DBRef))

    def lookup_member(self, member_name):
        return self.document_type._fields.get(member_name)<|MERGE_RESOLUTION|>--- conflicted
+++ resolved
@@ -327,13 +327,8 @@
         id_ = id_field.to_mongo(id_)
         collection = self.document_type._meta['collection']
         return pymongo.dbref.DBRef(collection, id_)
-<<<<<<< HEAD
-
-    def prepare_query_value(self, value):
-=======
-    
+
     def prepare_query_value(self, op, value):
->>>>>>> ea1fe6a5
         return self.to_mongo(value)
 
     def validate(self, value):
