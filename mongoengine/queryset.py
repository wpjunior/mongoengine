from connection import _get_db

import pprint
import pymongo
import pymongo.code
import pymongo.dbref
import pymongo.objectid
import re
import copy
import itertools

__all__ = ['queryset_manager', 'Q', 'InvalidQueryError',
           'InvalidCollectionError']

# The maximum number of items to display in a QuerySet.__repr__
REPR_OUTPUT_SIZE = 20


class DoesNotExist(Exception):
    pass


class MultipleObjectsReturned(Exception):
    pass


class InvalidQueryError(Exception):
    pass


class OperationError(Exception):
    pass


class InvalidCollectionError(Exception):
    pass


RE_TYPE = type(re.compile(''))


class QNodeVisitor(object):
    """Base visitor class for visiting Q-object nodes in a query tree.
    """

    def visit_combination(self, combination):
        """Called by QCombination objects.
        """
        return combination

    def visit_query(self, query):
        """Called by (New)Q objects.
        """
        return query


class SimplificationVisitor(QNodeVisitor):
    """Simplifies query trees by combinging unnecessary 'and' connection nodes
    into a single Q-object.
    """

    def visit_combination(self, combination):
        if combination.operation == combination.AND:
            # The simplification only applies to 'simple' queries
            if all(isinstance(node, Q) for node in combination.children):
                queries = [node.query for node in combination.children]
                return Q(**self._query_conjunction(queries))
        return combination

    def _query_conjunction(self, queries):
        """Merges query dicts - effectively &ing them together.
        """
        query_ops = set()
        combined_query = {}
        for query in queries:
            ops = set(query.keys())
            # Make sure that the same operation isn't applied more than once
            # to a single field
            intersection = ops.intersection(query_ops)
            if intersection:
                msg = 'Duplicate query contitions: '
                raise InvalidQueryError(msg + ', '.join(intersection))

            query_ops.update(ops)
            combined_query.update(copy.deepcopy(query))
        return combined_query


class QueryTreeTransformerVisitor(QNodeVisitor):
    """Transforms the query tree in to a form that may be used with MongoDB.
    """

    def visit_combination(self, combination):
        if combination.operation == combination.AND:
            # MongoDB doesn't allow us to have too many $or operations in our
            # queries, so the aim is to move the ORs up the tree to one
            # 'master' $or. Firstly, we must find all the necessary parts (part
            # of an AND combination or just standard Q object), and store them
            # separately from the OR parts.
            or_groups = []
            and_parts = []
            for node in combination.children:
                if isinstance(node, QCombination):
                    if node.operation == node.OR:
                        # Any of the children in an $or component may cause
                        # the query to succeed
                        or_groups.append(node.children)
                    elif node.operation == node.AND:
                        and_parts.append(node)
                elif isinstance(node, Q):
                    and_parts.append(node)

            # Now we combine the parts into a usable query. AND together all of
            # the necessary parts. Then for each $or part, create a new query
            # that ANDs the necessary part with the $or part.
            clauses = []
            for or_group in itertools.product(*or_groups):
                q_object = reduce(lambda a, b: a & b, and_parts, Q())
                q_object = reduce(lambda a, b: a & b, or_group, q_object)
                clauses.append(q_object)

            # Finally, $or the generated clauses in to one query. Each of the
            # clauses is sufficient for the query to succeed.
            return reduce(lambda a, b: a | b, clauses, Q())

        if combination.operation == combination.OR:
            children = []
            # Crush any nested ORs in to this combination as MongoDB doesn't
            # support nested $or operations
            for node in combination.children:
                if (isinstance(node, QCombination) and
                    node.operation == combination.OR):
                    children += node.children
                else:
                    children.append(node)
            combination.children = children

        return combination


class QueryCompilerVisitor(QNodeVisitor):
    """Compiles the nodes in a query tree to a PyMongo-compatible query
    dictionary.
    """

    def __init__(self, document):
        self.document = document

    def visit_combination(self, combination):
        if combination.operation == combination.OR:
            return {'$or': combination.children}
        elif combination.operation == combination.AND:
            return self._mongo_query_conjunction(combination.children)
        return combination

    def visit_query(self, query):
        return QuerySet._transform_query(self.document, **query.query)

    def _mongo_query_conjunction(self, queries):
        """Merges Mongo query dicts - effectively &ing them together.
        """
        combined_query = {}
        for query in queries:
            for field, ops in query.items():
                if field not in combined_query:
                    combined_query[field] = ops
                else:
                    # The field is already present in the query the only way
                    # we can merge is if both the existing value and the new
                    # value are operation dicts, reject anything else
                    if (not isinstance(combined_query[field], dict) or
                        not isinstance(ops, dict)):
                        message = 'Conflicting values for ' + field
                        raise InvalidQueryError(message)

                    current_ops = set(combined_query[field].keys())
                    new_ops = set(ops.keys())
                    # Make sure that the same operation isn't applied more than
                    # once to a single field
                    intersection = current_ops.intersection(new_ops)
                    if intersection:
                        msg = 'Duplicate query contitions: '
                        raise InvalidQueryError(msg + ', '.join(intersection))

                    # Right! We've got two non-overlapping dicts of operations!
                    combined_query[field].update(copy.deepcopy(ops))
        return combined_query


class QNode(object):
    """Base class for nodes in query trees.
    """

    AND = 0
    OR = 1

    def to_query(self, document):
        query = self.accept(SimplificationVisitor())
        query = query.accept(QueryTreeTransformerVisitor())
        query = query.accept(QueryCompilerVisitor(document))
        return query

    def accept(self, visitor):
        raise NotImplementedError

    def _combine(self, other, operation):
        """Combine this node with another node into a QCombination object.
        """
        if other.empty:
            return self

        if self.empty:
            return other

        return QCombination(operation, [self, other])

    @property
    def empty(self):
        return False

    def __or__(self, other):
        return self._combine(other, self.OR)

    def __and__(self, other):
        return self._combine(other, self.AND)


class QCombination(QNode):
    """Represents the combination of several conditions by a given logical
    operator.
    """

    def __init__(self, operation, children):
        self.operation = operation
        self.children = []
        for node in children:
            # If the child is a combination of the same type, we can merge its
            # children directly into this combinations children
            if isinstance(node, QCombination) and node.operation == operation:
                self.children += node.children
            else:
                self.children.append(node)

    def accept(self, visitor):
        for i in range(len(self.children)):
            self.children[i] = self.children[i].accept(visitor)

        return visitor.visit_combination(self)

    @property
    def empty(self):
        return not bool(self.children)


class Q(QNode):
    """A simple query object, used in a query tree to build up more complex
    query structures.
    """

    def __init__(self, **query):
        self.query = query

    def accept(self, visitor):
        return visitor.visit_query(self)

    @property
    def empty(self):
        return not bool(self.query)


class OldQ(object):

    OR = '||'
    AND = '&&'
    OPERATORS = {
        'eq': ('((this.%(field)s instanceof Array) && '
               '  this.%(field)s.indexOf(%(value)s) != -1) ||'
               ' this.%(field)s == %(value)s'),
        'ne': 'this.%(field)s != %(value)s',
        'gt': 'this.%(field)s > %(value)s',
        'gte': 'this.%(field)s >= %(value)s',
        'lt': 'this.%(field)s < %(value)s',
        'lte': 'this.%(field)s <= %(value)s',
        'lte': 'this.%(field)s <= %(value)s',
        'in': '%(value)s.indexOf(this.%(field)s) != -1',
        'nin': '%(value)s.indexOf(this.%(field)s) == -1',
        'mod': '%(field)s %% %(value)s',
        'all': ('%(value)s.every(function(a){'
                'return this.%(field)s.indexOf(a) != -1 })'),
        'size': 'this.%(field)s.length == %(value)s',
        'exists': 'this.%(field)s != null',
        'regex_eq': '%(value)s.test(this.%(field)s)',
        'regex_ne': '!%(value)s.test(this.%(field)s)',
    }

    def __init__(self, **query):
        self.query = [query]

    def _combine(self, other, op):
        obj = Q()
        if not other.query[0]:
            return self
        if self.query[0]:
            obj.query = (['('] + copy.deepcopy(self.query) + [op] +
                         copy.deepcopy(other.query) + [')'])
        else:
            obj.query = copy.deepcopy(other.query)
        return obj

    def __or__(self, other):
        return self._combine(other, self.OR)

    def __and__(self, other):
        return self._combine(other, self.AND)

    def as_js(self, document):
        js = []
        js_scope = {}
        for i, item in enumerate(self.query):
            if isinstance(item, dict):
                item_query = QuerySet._transform_query(document, **item)
                # item_query will values will either be a value or a dict
                js.append(self._item_query_as_js(item_query, js_scope, i))
            else:
                js.append(item)
        return pymongo.code.Code(' '.join(js), js_scope)

    def _item_query_as_js(self, item_query, js_scope, item_num):
        # item_query will be in one of the following forms
        #    {'age': 25, 'name': 'Test'}
        #    {'age': {'$lt': 25}, 'name': {'$in': ['Test', 'Example']}
        #    {'age': {'$lt': 25, '$gt': 18}}
        js = []
        for i, (key, value) in enumerate(item_query.items()):
            op = 'eq'
            # Construct a variable name for the value in the JS
            value_name = 'i%sf%s' % (item_num, i)
            if isinstance(value, dict):
                # Multiple operators for this field
                for j, (op, value) in enumerate(value.items()):
                    # Create a custom variable name for this operator
                    op_value_name = '%so%s' % (value_name, j)
                    # Construct the JS that uses this op
                    value, operation_js = self._build_op_js(op, key, value,
                                                            op_value_name)
                    # Update the js scope with the value for this op
                    js_scope[op_value_name] = value
                    js.append(operation_js)
            else:
                # Construct the JS for this field
                value, field_js = self._build_op_js(op, key, value, value_name)
                js_scope[value_name] = value
                js.append(field_js)
        return ' && '.join(js)

    def _build_op_js(self, op, key, value, value_name):
        """Substitute the values in to the correct chunk of Javascript.
        """
        if isinstance(value, RE_TYPE):
            # Regexes are handled specially
            if op.strip('$') == 'ne':
                op_js = Q.OPERATORS['regex_ne']
            else:
                op_js = Q.OPERATORS['regex_eq']
        else:
            op_js = Q.OPERATORS[op.strip('$')]

        # Comparing two ObjectIds in Javascript doesn't work..
        if isinstance(value, pymongo.objectid.ObjectId):
            value = unicode(value)

        # Handle DBRef
        if isinstance(value, pymongo.dbref.DBRef):
            op_js = '(this.%(field)s.$id == "%(id)s" &&'\
                    ' this.%(field)s.$ref == "%(ref)s")' % {
                        'field': key,
                        'id': unicode(value.id),
                        'ref': unicode(value.collection)
                    }
            value = None

        # Perform the substitution
        operation_js = op_js % {
            'field': key, 
            'value': value_name
        }
        return value, operation_js

class QuerySet(object):
    """A set of results returned from a query. Wraps a MongoDB cursor,
    providing :class:`~mongoengine.Document` objects as the results.
    """

    def __init__(self, document, collection):
        self._document = document
        self._collection_obj = collection
        self._accessed_collection = False
        self._mongo_query = None
        self._query_obj = Q()
        self._initial_query = {}
        self._where_clause = None
        self._loaded_fields = []
        self._ordering = []
        
        # If inheritance is allowed, only return instances and instances of
        # subclasses of the class being used
        if document._meta.get('allow_inheritance'):
            self._initial_query = {'_types': self._document._class_name}
        self._cursor_obj = None
        self._limit = None
        self._skip = None

    @property
    def _query(self):
        if self._mongo_query is None:
            self._mongo_query = self._query_obj.to_query(self._document)
            self._mongo_query.update(self._initial_query)
        return self._mongo_query

    def ensure_index(self, key_or_list, drop_dups=False, background=False,
        **kwargs):
        """Ensure that the given indexes are in place.

        :param key_or_list: a single index key or a list of index keys (to
            construct a multi-field index); keys may be prefixed with a **+**
            or a **-** to determine the index ordering
        """
        index_list = QuerySet._build_index_spec(self._document, key_or_list)
        self._collection.ensure_index(index_list, drop_dups=drop_dups,
            background=background)
        return self

    @classmethod
    def _build_index_spec(cls, doc_cls, key_or_list):
        """Build a PyMongo index spec from a MongoEngine index spec.
        """
        if isinstance(key_or_list, basestring):
            key_or_list = [key_or_list]

        index_list = []
        use_types = doc_cls._meta.get('allow_inheritance', True)
        for key in key_or_list:
            # Get direction from + or -
            direction = pymongo.ASCENDING
            if key.startswith("-"):
                direction = pymongo.DESCENDING
            if key.startswith(("+", "-")):
                    key = key[1:]

            # Use real field name, do it manually because we need field
            # objects for the next part (list field checking)
            parts = key.split('.')
            fields = QuerySet._lookup_field(doc_cls, parts)
            parts = [field.db_field for field in fields]
            key = '.'.join(parts)
            index_list.append((key, direction))

            # Check if a list field is being used, don't use _types if it is
            if use_types and not all(f._index_with_types for f in fields):
                use_types = False

        # If _types is being used, prepend it to every specified index
        if doc_cls._meta.get('allow_inheritance') and use_types:
            index_list.insert(0, ('_types', 1))

        return index_list

    def __call__(self, q_obj=None, **query):
        """Filter the selected documents by calling the
        :class:`~mongoengine.queryset.QuerySet` with a query.

        :param q_obj: a :class:`~mongoengine.queryset.Q` object to be used in
            the query; the :class:`~mongoengine.queryset.QuerySet` is filtered
            multiple times with different :class:`~mongoengine.queryset.Q`
            objects, only the last one will be used
        :param query: Django-style query keyword arguments
        """
        #if q_obj:
            #self._where_clause = q_obj.as_js(self._document)
        query = Q(**query)
        if q_obj:
            query &= q_obj
        self._query_obj &= query
        self._mongo_query = None
        self._cursor_obj = None
        return self

    def filter(self, *q_objs, **query):
        """An alias of :meth:`~mongoengine.queryset.QuerySet.__call__`
        """
        return self.__call__(*q_objs, **query)
    
    def all(self):
        """Returns all documents."""
        return self.__call__()

    @property
    def _collection(self):
        """Property that returns the collection object. This allows us to
        perform operations only if the collection is accessed.
        """
        if not self._accessed_collection:
            self._accessed_collection = True

            background = self._document._meta.get('index_background', False)
            drop_dups = self._document._meta.get('index_drop_dups', False)
            index_opts = self._document._meta.get('index_options', {})
            
            # Ensure document-defined indexes are created
            if self._document._meta['indexes']:
                for key_or_list in self._document._meta['indexes']:
                    self._collection.ensure_index(key_or_list,
                        background=background, **index_opts)

            # Ensure indexes created by uniqueness constraints
            for index in self._document._meta['unique_indexes']:
                self._collection.ensure_index(index, unique=True,
                    background=background, drop_dups=drop_dups, **index_opts)
                
            # If _types is being used (for polymorphism), it needs an index
            if '_types' in self._query:
                self._collection.ensure_index('_types',
                    background=background, **index_opts)
            
            # Ensure all needed field indexes are created
            for field in self._document._fields.values():
                if field.__class__._geo_index:
                    index_spec = [(field.db_field, pymongo.GEO2D)]
                    self._collection.ensure_index(index_spec,
                        background=background, **index_opts)

        return self._collection_obj

    @property
    def _cursor(self):
        if self._cursor_obj is None:
            cursor_args = {}
            if self._loaded_fields:
                cursor_args = {'fields': self._loaded_fields}
            self._cursor_obj = self._collection.find(self._query, 
                                                     **cursor_args)
            # Apply where clauses to cursor
            if self._where_clause:
                self._cursor_obj.where(self._where_clause)

            # apply default ordering
            if self._document._meta['ordering']:
                self.order_by(*self._document._meta['ordering'])

        return self._cursor_obj

    @classmethod
    def _lookup_field(cls, document, parts):
        """Lookup a field based on its attribute and return a list containing
        the field's parents and the field.
        """
        if not isinstance(parts, (list, tuple)):
            parts = [parts]
        fields = []
        field = None
        for field_name in parts:
            if field is None:
                # Look up first field from the document
                field = document._fields[field_name]
            else:
                # Look up subfield on the previous field
                field = field.lookup_member(field_name)
                if field is None:
                    raise InvalidQueryError('Cannot resolve field "%s"'
                                            % field_name)
            fields.append(field)
        return fields

    @classmethod
    def _translate_field_name(cls, doc_cls, field, sep='.'):
        """Translate a field attribute name to a database field name.
        """
        parts = field.split(sep)
        parts = [f.db_field for f in QuerySet._lookup_field(doc_cls, parts)]
        return '.'.join(parts)

    @classmethod
    def _transform_query(cls, _doc_cls=None, **query):
        """Transform a query from Django-style format to Mongo format.
        """
        operators = ['ne', 'gt', 'gte', 'lt', 'lte', 'in', 'nin', 'mod',
                     'all', 'size', 'exists', 'not']
        geo_operators = ['within_distance', 'within_box', 'near']
        match_operators = ['contains', 'icontains', 'startswith', 
                           'istartswith', 'endswith', 'iendswith', 
                           'exact', 'iexact']

        mongo_query = {}
        for key, value in query.items():
<<<<<<< HEAD
            parts = key.split('__')
            indices = [(i, p) for i, p in enumerate(parts) if p.isdigit()]
            parts = [part for part in parts if not part.isdigit()]
            # Check for an operator and transform to mongo-style if there is
            op = None
            if parts[-1] in operators + match_operators + geo_operators:
                op = parts.pop()

            negate = False
            if parts[-1] == 'not':
                parts.pop()
                negate = True

            if _doc_cls:
                # Switch field names to proper names [set in Field(name='foo')]
                fields = QuerySet._lookup_field(_doc_cls, parts)
                parts = [field.db_field for field in fields]

                # Convert value to proper value
                field = fields[-1]
                singular_ops = [None, 'ne', 'gt', 'gte', 'lt', 'lte', 'not']
                singular_ops += match_operators
                if op in singular_ops:
                    value = field.prepare_query_value(op, value)
                elif op in ('in', 'nin', 'all', 'near'):
                    # 'in', 'nin' and 'all' require a list of values
                    value = [field.prepare_query_value(op, v) for v in value]

                if field.__class__.__name__ == 'GenericReferenceField':
                    parts.append('_ref')

            # if op and op not in match_operators:
            if op:
                if op in geo_operators:
                    if op == "within_distance":
                        value = {'$within': {'$center': value}}
                    elif op == "near":
                        value = {'$near': value}
                    elif op == 'within_box':
                        value = {'$within': {'$box': value}}
                    else:
                        raise NotImplementedError("Geo method '%s' has not "
                                                  "been implemented" % op)
                elif op not in match_operators:
                    value = {'$' + op: value}

            if negate:
                value = {'$not': value}
            
            for i, part in indices:
                parts.insert(i, part)
            key = '.'.join(parts)
            if op is None or key not in mongo_query:
                mongo_query[key] = value
            elif key in mongo_query and isinstance(mongo_query[key], dict):
                mongo_query[key].update(value)
=======

            if key == "__raw__":
                mongo_query.update(value)
            else:
                parts = key.split('__')
                # Check for an operator and transform to mongo-style if there is
                op = None
                if parts[-1] in operators + match_operators:
                    op = parts.pop()

                if _doc_cls:
                    # Switch field names to proper names [set in Field(name='foo')]
                    fields = QuerySet._lookup_field(_doc_cls, parts)
                    parts = [field.db_field for field in fields]

                    # Convert value to proper value
                    field = fields[-1]
                    singular_ops = [None, 'ne', 'gt', 'gte', 'lt', 'lte']
                    singular_ops += match_operators
                    if op in singular_ops:
                        value = field.prepare_query_value(op, value)
                    elif op in ('in', 'nin', 'all'):
                        # 'in', 'nin' and 'all' require a list of values
                        value = [field.prepare_query_value(op, v) for v in value]

                    if field.__class__.__name__ == 'GenericReferenceField':
                        parts.append('_ref')

                if op and op not in match_operators:
                    value = {'$' + op: value}

                key = '.'.join(parts)
                if op is None or key not in mongo_query:
                    mongo_query[key] = value
                elif key in mongo_query and isinstance(mongo_query[key], dict):
                    mongo_query[key].update(value)
>>>>>>> b7e84031

        return mongo_query

    def get(self, *q_objs, **query):
        """Retrieve the the matching object raising
        :class:`~mongoengine.queryset.MultipleObjectsReturned` or
        `DocumentName.MultipleObjectsReturned` exception if multiple results and
        :class:`~mongoengine.queryset.DoesNotExist` or `DocumentName.DoesNotExist`
        if no results are found.

        .. versionadded:: 0.3
        """
        self.__call__(*q_objs, **query)
        count = self.count()
        if count == 1:
            return self[0]
        elif count > 1:
            message = u'%d items returned, instead of 1' % count
            raise self._document.MultipleObjectsReturned(message)
        else:
            raise self._document.DoesNotExist("%s matching query does not exist."
                                              % self._document._class_name)

    def get_or_create(self, *q_objs, **query):
        """Retrieve unique object or create, if it doesn't exist. Returns a tuple of 
        ``(object, created)``, where ``object`` is the retrieved or created object 
        and ``created`` is a boolean specifying whether a new object was created. Raises
        :class:`~mongoengine.queryset.MultipleObjectsReturned` or
        `DocumentName.MultipleObjectsReturned` if multiple results are found.
        A new document will be created if the document doesn't exists; a
        dictionary of default values for the new document may be provided as a
        keyword argument called :attr:`defaults`.

        .. versionadded:: 0.3
        """
        defaults = query.get('defaults', {})
        if 'defaults' in query:
            del query['defaults']

        self.__call__(*q_objs, **query)
        count = self.count()
        if count == 0:
            query.update(defaults)
            doc = self._document(**query)
            doc.save()
            return doc, True
        elif count == 1:
            return self.first(), False
        else:
            message = u'%d items returned, instead of 1' % count
            raise self._document.MultipleObjectsReturned(message)

    def create(self, **kwargs):
        """Create new object. Returns the saved object instance.
        .. versionadded:: 0.4
        """
        doc = self._document(**kwargs)
        doc.save()
        return doc

    def first(self):
        """Retrieve the first object matching the query.
        """
        try:
            result = self[0]
        except IndexError:
            result = None
        return result

    def with_id(self, object_id):
        """Retrieve the object matching the id provided.

        :param object_id: the value for the id of the document to look up
        """
        id_field = self._document._meta['id_field']
        object_id = self._document._fields[id_field].to_mongo(object_id)

        result = self._collection.find_one({'_id': object_id})
        if result is not None:
            result = self._document._from_son(result)
        return result

    def in_bulk(self, object_ids):
        """Retrieve a set of documents by their ids.
        
        :param object_ids: a list or tuple of ``ObjectId``\ s
        :rtype: dict of ObjectIds as keys and collection-specific
                Document subclasses as values.

        .. versionadded:: 0.3
        """
        doc_map = {}

        docs = self._collection.find({'_id': {'$in': object_ids}})
        for doc in docs:
            doc_map[doc['_id']] = self._document._from_son(doc)
 
        return doc_map

    def next(self):
        """Wrap the result in a :class:`~mongoengine.Document` object.
        """
        try:
            if self._limit == 0:
                raise StopIteration
            return self._document._from_son(self._cursor.next())
        except StopIteration, e:
            self.rewind()
            raise e

    def rewind(self):
        """Rewind the cursor to its unevaluated state.

        .. versionadded:: 0.3
        """
        self._cursor.rewind()

    def count(self):
        """Count the selected elements in the query.
        """
        if self._limit == 0:
            return 0
        return self._cursor.count(with_limit_and_skip=True)

    def __len__(self):
        return self.count()

    def map_reduce(self, map_f, reduce_f, finalize_f=None, limit=None,
                   scope=None, keep_temp=False):
        """Perform a map/reduce query using the current query spec
        and ordering. While ``map_reduce`` respects ``QuerySet`` chaining,
        it must be the last call made, as it does not return a maleable
        ``QuerySet``.

        See the :meth:`~mongoengine.tests.QuerySetTest.test_map_reduce`
        and :meth:`~mongoengine.tests.QuerySetTest.test_map_advanced`
        tests in ``tests.queryset.QuerySetTest`` for usage examples.

        :param map_f: map function, as :class:`~pymongo.code.Code` or string
        :param reduce_f: reduce function, as
                         :class:`~pymongo.code.Code` or string
        :param finalize_f: finalize function, an optional function that
                           performs any post-reduction processing.
        :param scope: values to insert into map/reduce global scope. Optional.
        :param limit: number of objects from current query to provide
                      to map/reduce method
        :param keep_temp: keep temporary table (boolean, default ``True``)

        Returns an iterator yielding
        :class:`~mongoengine.document.MapReduceDocument`.

        .. note:: Map/Reduce requires server version **>= 1.1.1**. The PyMongo
           :meth:`~pymongo.collection.Collection.map_reduce` helper requires
           PyMongo version **>= 1.2**.

        .. versionadded:: 0.3
        """
        from document import MapReduceDocument

        if not hasattr(self._collection, "map_reduce"):
            raise NotImplementedError("Requires MongoDB >= 1.1.1")

        map_f_scope = {}
        if isinstance(map_f, pymongo.code.Code):
            map_f_scope = map_f.scope
            map_f = unicode(map_f)
        map_f = pymongo.code.Code(self._sub_js_fields(map_f), map_f_scope)

        reduce_f_scope = {}
        if isinstance(reduce_f, pymongo.code.Code):
            reduce_f_scope = reduce_f.scope
            reduce_f = unicode(reduce_f)
        reduce_f_code = self._sub_js_fields(reduce_f)
        reduce_f = pymongo.code.Code(reduce_f_code, reduce_f_scope)

        mr_args = {'query': self._query, 'keeptemp': keep_temp}

        if finalize_f:
            finalize_f_scope = {}
            if isinstance(finalize_f, pymongo.code.Code):
                finalize_f_scope = finalize_f.scope
                finalize_f = unicode(finalize_f)
            finalize_f_code = self._sub_js_fields(finalize_f)
            finalize_f = pymongo.code.Code(finalize_f_code, finalize_f_scope)
            mr_args['finalize'] = finalize_f

        if scope:
            mr_args['scope'] = scope

        if limit:
            mr_args['limit'] = limit

        results = self._collection.map_reduce(map_f, reduce_f, **mr_args)
        results = results.find()

        if self._ordering:
            results = results.sort(self._ordering)

        for doc in results:
            yield MapReduceDocument(self._document, self._collection,
                                    doc['_id'], doc['value'])

    def limit(self, n):
        """Limit the number of returned documents to `n`. This may also be
        achieved using array-slicing syntax (e.g. ``User.objects[:5]``).

        :param n: the maximum number of objects to return
        """
        if n == 0:
            self._cursor.limit(1)
        else:
            self._cursor.limit(n)
        self._limit = n

        # Return self to allow chaining
        return self

    def skip(self, n):
        """Skip `n` documents before returning the results. This may also be
        achieved using array-slicing syntax (e.g. ``User.objects[5:]``).

        :param n: the number of objects to skip before returning results
        """
        self._cursor.skip(n)
        self._skip = n
        return self

    def __getitem__(self, key):
        """Support skip and limit using getitem and slicing syntax.
        """
        # Slice provided
        if isinstance(key, slice):
            try:
                self._cursor_obj = self._cursor[key]
                self._skip, self._limit = key.start, key.stop
            except IndexError, err:
                # PyMongo raises an error if key.start == key.stop, catch it,
                # bin it, kill it. 
                start = key.start or 0
                if start >= 0 and key.stop >= 0 and key.step is None:
                    if start == key.stop:
                        self.limit(0)
                        self._skip, self._limit = key.start, key.stop - start
                        return self
                raise err
            # Allow further QuerySet modifications to be performed
            return self
        # Integer index provided
        elif isinstance(key, int):
            return self._document._from_son(self._cursor[key])
    
    def distinct(self, field):
        """Return a list of distinct values for a given field.

        :param field: the field to select distinct values from

        .. versionadded:: 0.4
        """
        return self._cursor.distinct(field)

    def only(self, *fields):
        """Load only a subset of this document's fields. ::
        
            post = BlogPost.objects(...).only("title")
        
        :param fields: fields to include

        .. versionadded:: 0.3
        """
        self._loaded_fields = []
        for field in fields:
            if '.' in field:
                raise InvalidQueryError('Subfields cannot be used as '
                                        'arguments to QuerySet.only')
            # Translate field name
            field = QuerySet._lookup_field(self._document, field)[-1].db_field
            self._loaded_fields.append(field)

        # _cls is needed for polymorphism
        if self._document._meta.get('allow_inheritance'):
            self._loaded_fields += ['_cls']
        return self

    def order_by(self, *keys):
        """Order the :class:`~mongoengine.queryset.QuerySet` by the keys. The
        order may be specified by prepending each of the keys by a + or a -.
        Ascending order is assumed.

        :param keys: fields to order the query results by; keys may be
            prefixed with **+** or **-** to determine the ordering direction
        """
        key_list = []
        for key in keys:
            if not key: continue
            direction = pymongo.ASCENDING
            if key[0] == '-':
                direction = pymongo.DESCENDING
            if key[0] in ('-', '+'):
                key = key[1:]
            key = key.replace('__', '.')
            key_list.append((key, direction))

        self._ordering = key_list
        self._cursor.sort(key_list)
        return self

    def explain(self, format=False):
        """Return an explain plan record for the
        :class:`~mongoengine.queryset.QuerySet`\ 's cursor.

        :param format: format the plan before returning it
        """

        plan = self._cursor.explain()
        if format:
            plan = pprint.pformat(plan)
        return plan

    def delete(self, safe=False):
        """Delete the documents matched by the query.

        :param safe: check if the operation succeeded before returning
        """
        self._collection.remove(self._query, safe=safe)

    @classmethod
    def _transform_update(cls, _doc_cls=None, **update):
        """Transform an update spec from Django-style format to Mongo format.
        """
        operators = ['set', 'unset', 'inc', 'dec', 'pop', 'push', 'push_all',
                     'pull', 'pull_all', 'add_to_set']

        mongo_update = {}
        for key, value in update.items():
            parts = key.split('__')
            # Check for an operator and transform to mongo-style if there is
            op = None
            if parts[0] in operators:
                op = parts.pop(0)
                # Convert Pythonic names to Mongo equivalents
                if op in ('push_all', 'pull_all'):
                    op = op.replace('_all', 'All')
                elif op == 'dec':
                    # Support decrement by flipping a positive value's sign
                    # and using 'inc'
                    op = 'inc'
                    if value > 0:
                        value = -value
                elif op == 'add_to_set':
                    op = op.replace('_to_set', 'ToSet')
                    
            if _doc_cls:
                # Switch field names to proper names [set in Field(name='foo')]
                fields = QuerySet._lookup_field(_doc_cls, parts)
                parts = [field.db_field for field in fields]

                # Convert value to proper value
                field = fields[-1]
                if op in (None, 'set', 'unset', 'pop', 'push', 'pull',
                          'addToSet'):
                    value = field.prepare_query_value(op, value)
                elif op in ('pushAll', 'pullAll'):
                    value = [field.prepare_query_value(op, v) for v in value]

            key = '.'.join(parts)

            if op:
                value = {key: value}
                key = '$' + op

            if op is None or key not in mongo_update:
                mongo_update[key] = value
            elif key in mongo_update and isinstance(mongo_update[key], dict):
                mongo_update[key].update(value)

        return mongo_update

    def update(self, safe_update=True, upsert=False, **update):
        """Perform an atomic update on the fields matched by the query. When 
        ``safe_update`` is used, the number of affected documents is returned.

        :param safe: check if the operation succeeded before returning
        :param update: Django-style update keyword arguments

        .. versionadded:: 0.2
        """
        if pymongo.version < '1.1.1':
            raise OperationError('update() method requires PyMongo 1.1.1+')

        update = QuerySet._transform_update(self._document, **update)
        try:
            ret = self._collection.update(self._query, update, multi=True,
                                          upsert=upsert, safe=safe_update)
            if ret is not None and 'n' in ret:
                return ret['n']
        except pymongo.errors.OperationFailure, err:
            if unicode(err) == u'multi not coded yet':
                message = u'update() method requires MongoDB 1.1.3+'
                raise OperationError(message)
            raise OperationError(u'Update failed (%s)' % unicode(err))

    def update_one(self, safe_update=True, upsert=False, **update):
        """Perform an atomic update on first field matched by the query. When 
        ``safe_update`` is used, the number of affected documents is returned.

        :param safe: check if the operation succeeded before returning
        :param update: Django-style update keyword arguments

        .. versionadded:: 0.2
        """
        update = QuerySet._transform_update(self._document, **update)
        try:
            # Explicitly provide 'multi=False' to newer versions of PyMongo
            # as the default may change to 'True'
            if pymongo.version >= '1.1.1':
                ret = self._collection.update(self._query, update, multi=False,
                                              upsert=upsert, safe=safe_update)
            else:
                # Older versions of PyMongo don't support 'multi'
                ret = self._collection.update(self._query, update,
                                              safe=safe_update)
            if ret is not None and 'n' in ret:
                return ret['n']
        except pymongo.errors.OperationFailure, e:
            raise OperationError(u'Update failed [%s]' % unicode(e))

    def __iter__(self):
        return self

    def _sub_js_fields(self, code):
        """When fields are specified with [~fieldname] syntax, where 
        *fieldname* is the Python name of a field, *fieldname* will be 
        substituted for the MongoDB name of the field (specified using the
        :attr:`name` keyword argument in a field's constructor).
        """
        def field_sub(match):
            # Extract just the field name, and look up the field objects
            field_name = match.group(1).split('.')
            fields = QuerySet._lookup_field(self._document, field_name)
            # Substitute the correct name for the field into the javascript
            return u'["%s"]' % fields[-1].db_field

        return re.sub(u'\[\s*~([A-z_][A-z_0-9.]+?)\s*\]', field_sub, code)

    def exec_js(self, code, *fields, **options):
        """Execute a Javascript function on the server. A list of fields may be
        provided, which will be translated to their correct names and supplied
        as the arguments to the function. A few extra variables are added to
        the function's scope: ``collection``, which is the name of the
        collection in use; ``query``, which is an object representing the
        current query; and ``options``, which is an object containing any
        options specified as keyword arguments.

        As fields in MongoEngine may use different names in the database (set
        using the :attr:`db_field` keyword argument to a :class:`Field` 
        constructor), a mechanism exists for replacing MongoEngine field names
        with the database field names in Javascript code. When accessing a 
        field, use square-bracket notation, and prefix the MongoEngine field
        name with a tilde (~).

        :param code: a string of Javascript code to execute
        :param fields: fields that you will be using in your function, which
            will be passed in to your function as arguments
        :param options: options that you want available to the function
            (accessed in Javascript through the ``options`` object)
        """
        code = self._sub_js_fields(code)

        fields = [QuerySet._translate_field_name(self._document, f)
                  for f in fields]
        collection = self._document._meta['collection']

        scope = {
            'collection': collection,
            'options': options or {},
        }

        query = self._query
        if self._where_clause:
            query['$where'] = self._where_clause

        scope['query'] = query
        code = pymongo.code.Code(code, scope=scope)

        db = _get_db()
        return db.eval(code, *fields)

    def sum(self, field):
        """Sum over the values of the specified field.

        :param field: the field to sum over; use dot-notation to refer to
            embedded document fields
        """
        sum_func = """
            function(sumField) {
                var total = 0.0;
                db[collection].find(query).forEach(function(doc) {
                    total += (doc[sumField] || 0.0);
                });
                return total;
            }
        """
        return self.exec_js(sum_func, field)

    def average(self, field):
        """Average over the values of the specified field.

        :param field: the field to average over; use dot-notation to refer to
            embedded document fields
        """
        average_func = """
            function(averageField) {
                var total = 0.0;
                var num = 0;
                db[collection].find(query).forEach(function(doc) {
                    if (doc[averageField] !== undefined) {
                        total += doc[averageField];
                        num += 1;
                    }
                });
                return total / num;
            }
        """
        return self.exec_js(average_func, field)

    def item_frequencies(self, field, normalize=False):
        """Returns a dictionary of all items present in a field across
        the whole queried set of documents, and their corresponding frequency.
        This is useful for generating tag clouds, or searching documents.

        If the field is a :class:`~mongoengine.ListField`, the items within
        each list will be counted individually.

        :param field: the field to use
        :param normalize: normalize the results so they add to 1.0
        """
        freq_func = """
            function(field) {
                if (options.normalize) {
                    var total = 0.0;
                    db[collection].find(query).forEach(function(doc) {
                        if (doc[field].constructor == Array) {
                            total += doc[field].length;
                        } else {
                            total++;
                        }
                    });
                }

                var frequencies = {};
                var inc = 1.0;
                if (options.normalize) {
                    inc /= total;
                }
                db[collection].find(query).forEach(function(doc) {
                    if (doc[field].constructor == Array) {
                        doc[field].forEach(function(item) {
                            frequencies[item] = inc + (frequencies[item] || 0);
                        });
                    } else {
                        var item = doc[field];
                        frequencies[item] = inc + (frequencies[item] || 0);
                    }
                });
                return frequencies;
            }
        """
        return self.exec_js(freq_func, field, normalize=normalize)

    def __repr__(self):
        limit = REPR_OUTPUT_SIZE + 1
        if self._limit is not None and self._limit < limit:
            limit = self._limit
        data = list(self[self._skip:limit])
        if len(data) > REPR_OUTPUT_SIZE:
            data[-1] = "...(remaining elements truncated)..."
        return repr(data)


class QuerySetManager(object):

    def __init__(self, manager_func=None):
        self._manager_func = manager_func
        self._collections = {}

    def __get__(self, instance, owner):
        """Descriptor for instantiating a new QuerySet object when
        Document.objects is accessed.
        """
        if instance is not None:
            # Document class being used rather than a document object
            return self

        db = _get_db()
        if db not in self._collections:
            collection = owner._meta['collection']

            # Create collection as a capped collection if specified
            if owner._meta['max_size'] or owner._meta['max_documents']:
                # Get max document limit and max byte size from meta
                max_size = owner._meta['max_size'] or 10000000 # 10MB default
                max_documents = owner._meta['max_documents']

                if collection in db.collection_names():
                    self._collections[db] = db[collection]
                    # The collection already exists, check if its capped
                    # options match the specified capped options
                    options = self._collections[db].options()
                    if options.get('max') != max_documents or \
                       options.get('size') != max_size:
                        msg = ('Cannot create collection "%s" as a capped '
                               'collection as it already exists') % collection
                        raise InvalidCollectionError(msg)
                else:
                    # Create the collection as a capped collection
                    opts = {'capped': True, 'size': max_size}
                    if max_documents:
                        opts['max'] = max_documents
                    self._collections[db] = db.create_collection(
                        collection, **opts
                    )
            else:
                self._collections[db] = db[collection]

        # owner is the document that contains the QuerySetManager
        queryset_class = owner._meta['queryset_class'] or QuerySet
        queryset = queryset_class(owner, self._collections[db])
        if self._manager_func:
            if self._manager_func.func_code.co_argcount == 1:
                queryset = self._manager_func(queryset)
            else:
                queryset = self._manager_func(owner, queryset)
        return queryset


def queryset_manager(func):
    """Decorator that allows you to define custom QuerySet managers on
    :class:`~mongoengine.Document` classes. The manager must be a function that
    accepts a :class:`~mongoengine.Document` class as its first argument, and a
    :class:`~mongoengine.queryset.QuerySet` as its second argument. The method
    function should return a :class:`~mongoengine.queryset.QuerySet`, probably
    the same one that was passed in, but modified in some way.
    """
    if func.func_code.co_argcount == 1:
        import warnings
        msg = 'Methods decorated with queryset_manager should take 2 arguments'
        warnings.warn(msg, DeprecationWarning)
    return QuerySetManager(func)<|MERGE_RESOLUTION|>--- conflicted
+++ resolved
@@ -592,7 +592,10 @@
 
         mongo_query = {}
         for key, value in query.items():
-<<<<<<< HEAD
+            if key == "__raw__":
+                mongo_query.update(value)
+                continue
+
             parts = key.split('__')
             indices = [(i, p) for i, p in enumerate(parts) if p.isdigit()]
             parts = [part for part in parts if not part.isdigit()]
@@ -649,44 +652,6 @@
                 mongo_query[key] = value
             elif key in mongo_query and isinstance(mongo_query[key], dict):
                 mongo_query[key].update(value)
-=======
-
-            if key == "__raw__":
-                mongo_query.update(value)
-            else:
-                parts = key.split('__')
-                # Check for an operator and transform to mongo-style if there is
-                op = None
-                if parts[-1] in operators + match_operators:
-                    op = parts.pop()
-
-                if _doc_cls:
-                    # Switch field names to proper names [set in Field(name='foo')]
-                    fields = QuerySet._lookup_field(_doc_cls, parts)
-                    parts = [field.db_field for field in fields]
-
-                    # Convert value to proper value
-                    field = fields[-1]
-                    singular_ops = [None, 'ne', 'gt', 'gte', 'lt', 'lte']
-                    singular_ops += match_operators
-                    if op in singular_ops:
-                        value = field.prepare_query_value(op, value)
-                    elif op in ('in', 'nin', 'all'):
-                        # 'in', 'nin' and 'all' require a list of values
-                        value = [field.prepare_query_value(op, v) for v in value]
-
-                    if field.__class__.__name__ == 'GenericReferenceField':
-                        parts.append('_ref')
-
-                if op and op not in match_operators:
-                    value = {'$' + op: value}
-
-                key = '.'.join(parts)
-                if op is None or key not in mongo_query:
-                    mongo_query[key] = value
-                elif key in mongo_query and isinstance(mongo_query[key], dict):
-                    mongo_query[key].update(value)
->>>>>>> b7e84031
 
         return mongo_query
 
