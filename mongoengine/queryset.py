import pprint
import re
import copy
import itertools
import operator

from functools import partial

import pymongo
from bson.code import Code

from mongoengine import signals

__all__ = ['queryset_manager', 'Q', 'InvalidQueryError',
           'DO_NOTHING', 'NULLIFY', 'CASCADE', 'DENY', 'PULL']


# The maximum number of items to display in a QuerySet.__repr__
REPR_OUTPUT_SIZE = 20

# Delete rules
DO_NOTHING = 0
NULLIFY = 1
CASCADE = 2
DENY = 3
PULL = 4


class DoesNotExist(Exception):
    pass


class MultipleObjectsReturned(Exception):
    pass


class InvalidQueryError(Exception):
    pass


class OperationError(Exception):
    pass


RE_TYPE = type(re.compile(''))


class QNodeVisitor(object):
    """Base visitor class for visiting Q-object nodes in a query tree.
    """

    def visit_combination(self, combination):
        """Called by QCombination objects.
        """
        return combination

    def visit_query(self, query):
        """Called by (New)Q objects.
        """
        return query


class SimplificationVisitor(QNodeVisitor):
    """Simplifies query trees by combinging unnecessary 'and' connection nodes
    into a single Q-object.
    """

    def visit_combination(self, combination):
        if combination.operation == combination.AND:
            # The simplification only applies to 'simple' queries
            if all(isinstance(node, Q) for node in combination.children):
                queries = [node.query for node in combination.children]
                return Q(**self._query_conjunction(queries))
        return combination

    def _query_conjunction(self, queries):
        """Merges query dicts - effectively &ing them together.
        """
        query_ops = set()
        combined_query = {}
        for query in queries:
            ops = set(query.keys())
            # Make sure that the same operation isn't applied more than once
            # to a single field
            intersection = ops.intersection(query_ops)
            if intersection:
                msg = 'Duplicate query conditions: '
                raise InvalidQueryError(msg + ', '.join(intersection))

            query_ops.update(ops)
            combined_query.update(copy.deepcopy(query))
        return combined_query


class QueryTreeTransformerVisitor(QNodeVisitor):
    """Transforms the query tree in to a form that may be used with MongoDB.
    """

    def visit_combination(self, combination):
        if combination.operation == combination.AND:
            # MongoDB doesn't allow us to have too many $or operations in our
            # queries, so the aim is to move the ORs up the tree to one
            # 'master' $or. Firstly, we must find all the necessary parts (part
            # of an AND combination or just standard Q object), and store them
            # separately from the OR parts.
            or_groups = []
            and_parts = []
            for node in combination.children:
                if isinstance(node, QCombination):
                    if node.operation == node.OR:
                        # Any of the children in an $or component may cause
                        # the query to succeed
                        or_groups.append(node.children)
                    elif node.operation == node.AND:
                        and_parts.append(node)
                elif isinstance(node, Q):
                    and_parts.append(node)

            # Now we combine the parts into a usable query. AND together all of
            # the necessary parts. Then for each $or part, create a new query
            # that ANDs the necessary part with the $or part.
            clauses = []
            for or_group in itertools.product(*or_groups):
                q_object = reduce(lambda a, b: a & b, and_parts, Q())
                q_object = reduce(lambda a, b: a & b, or_group, q_object)
                clauses.append(q_object)
            # Finally, $or the generated clauses in to one query. Each of the
            # clauses is sufficient for the query to succeed.
            return reduce(lambda a, b: a | b, clauses, Q())

        if combination.operation == combination.OR:
            children = []
            # Crush any nested ORs in to this combination as MongoDB doesn't
            # support nested $or operations
            for node in combination.children:
                if (isinstance(node, QCombination) and
                    node.operation == combination.OR):
                    children += node.children
                else:
                    children.append(node)
            combination.children = children

        return combination


class QueryCompilerVisitor(QNodeVisitor):
    """Compiles the nodes in a query tree to a PyMongo-compatible query
    dictionary.
    """

    def __init__(self, document):
        self.document = document

    def visit_combination(self, combination):
        if combination.operation == combination.OR:
            return {'$or': combination.children}
        elif combination.operation == combination.AND:
            return self._mongo_query_conjunction(combination.children)
        return combination

    def visit_query(self, query):
        return QuerySet._transform_query(self.document, **query.query)

    def _mongo_query_conjunction(self, queries):
        """Merges Mongo query dicts - effectively &ing them together.
        """
        combined_query = {}
        for query in queries:
            for field, ops in query.items():
                if field not in combined_query:
                    combined_query[field] = ops
                else:
                    # The field is already present in the query the only way
                    # we can merge is if both the existing value and the new
                    # value are operation dicts, reject anything else
                    if (not isinstance(combined_query[field], dict) or
                        not isinstance(ops, dict)):
                        message = 'Conflicting values for ' + field
                        raise InvalidQueryError(message)

                    current_ops = set(combined_query[field].keys())
                    new_ops = set(ops.keys())
                    # Make sure that the same operation isn't applied more than
                    # once to a single field
                    intersection = current_ops.intersection(new_ops)
                    if intersection:
                        msg = 'Duplicate query conditions: '
                        raise InvalidQueryError(msg + ', '.join(intersection))

                    # Right! We've got two non-overlapping dicts of operations!
                    combined_query[field].update(copy.deepcopy(ops))
        return combined_query


class QNode(object):
    """Base class for nodes in query trees.
    """

    AND = 0
    OR = 1

    def to_query(self, document):
        query = self.accept(SimplificationVisitor())
        query = query.accept(QueryTreeTransformerVisitor())
        query = query.accept(QueryCompilerVisitor(document))
        return query

    def accept(self, visitor):
        raise NotImplementedError

    def _combine(self, other, operation):
        """Combine this node with another node into a QCombination object.
        """
        if other.empty:
            return self

        if self.empty:
            return other

        return QCombination(operation, [self, other])

    @property
    def empty(self):
        return False

    def __or__(self, other):
        return self._combine(other, self.OR)

    def __and__(self, other):
        return self._combine(other, self.AND)


class QCombination(QNode):
    """Represents the combination of several conditions by a given logical
    operator.
    """

    def __init__(self, operation, children):
        self.operation = operation
        self.children = []
        for node in children:
            # If the child is a combination of the same type, we can merge its
            # children directly into this combinations children
            if isinstance(node, QCombination) and node.operation == operation:
                self.children += node.children
            else:
                self.children.append(node)

    def accept(self, visitor):
        for i in range(len(self.children)):
            if isinstance(self.children[i], QNode):
                self.children[i] = self.children[i].accept(visitor)

        return visitor.visit_combination(self)

    @property
    def empty(self):
        return not bool(self.children)


class Q(QNode):
    """A simple query object, used in a query tree to build up more complex
    query structures.
    """

    def __init__(self, **query):
        self.query = query

    def accept(self, visitor):
        return visitor.visit_query(self)

    @property
    def empty(self):
        return not bool(self.query)


class QueryFieldList(object):
    """Object that handles combinations of .only() and .exclude() calls"""
    ONLY = 1
    EXCLUDE = 0

    def __init__(self, fields=[], value=ONLY, always_include=[]):
        self.value = value
        self.fields = set(fields)
        self.always_include = set(always_include)
        self._id = None

    def as_dict(self):
        field_list = dict((field, self.value) for field in self.fields)
        if self._id is not None:
            field_list['_id'] = self._id
        return field_list

    def __add__(self, f):
        if not self.fields:
            self.fields = f.fields
            self.value = f.value
        elif self.value is self.ONLY and f.value is self.ONLY:
            self.fields = self.fields.intersection(f.fields)
        elif self.value is self.EXCLUDE and f.value is self.EXCLUDE:
            self.fields = self.fields.union(f.fields)
        elif self.value is self.ONLY and f.value is self.EXCLUDE:
            self.fields -= f.fields
        elif self.value is self.EXCLUDE and f.value is self.ONLY:
            self.value = self.ONLY
            self.fields = f.fields - self.fields

        if '_id' in f.fields:
            self._id = f.value

        if self.always_include:
            if self.value is self.ONLY and self.fields:
                self.fields = self.fields.union(self.always_include)
            else:
                self.fields -= self.always_include
        return self

    def reset(self):
        self.fields = set([])
        self.value = self.ONLY

    def __nonzero__(self):
        return bool(self.fields)


class QuerySet(object):
    """A set of results returned from a query. Wraps a MongoDB cursor,
    providing :class:`~mongoengine.Document` objects as the results.
    """

    __already_indexed = set()
    __dereference = False

    def __init__(self, document, collection):
        self._document = document
        self._collection_obj = collection
        self._mongo_query = None
        self._query_obj = Q()
        self._initial_query = {}
        self._where_clause = None
        self._loaded_fields = QueryFieldList()
        self._ordering = []
        self._snapshot = False
        self._timeout = True
        self._class_check = True
        self._slave_okay = False
        self._iter = False
        self._scalar = []

        # If inheritance is allowed, only return instances and instances of
        # subclasses of the class being used
        if document._meta.get('allow_inheritance'):
            self._initial_query = {'_types': self._document._class_name}
            self._loaded_fields = QueryFieldList(always_include=['_cls'])
        self._cursor_obj = None
        self._limit = None
        self._skip = None
        self._hint = -1  # Using -1 as None is a valid value for hint

    def clone(self):
        """Creates a copy of the current :class:`~mongoengine.queryset.QuerySet`

        .. versionadded:: 0.5
        """
        c = self.__class__(self._document, self._collection_obj)

        copy_props = ('_initial_query', '_query_obj', '_where_clause',
                    '_loaded_fields', '_ordering', '_snapshot',
                    '_timeout', '_limit', '_skip', '_slave_okay', '_hint')

        for prop in copy_props:
            val = getattr(self, prop)
            setattr(c, prop, copy.deepcopy(val))

        return c

    @property
    def _query(self):
        if self._mongo_query is None:
            self._mongo_query = self._query_obj.to_query(self._document)
            if self._class_check:
                self._mongo_query.update(self._initial_query)
        return self._mongo_query

    def ensure_index(self, key_or_list, drop_dups=False, background=False,
        **kwargs):
        """Ensure that the given indexes are in place.

        :param key_or_list: a single index key or a list of index keys (to
            construct a multi-field index); keys may be prefixed with a **+**
            or a **-** to determine the index ordering
        """
        index_spec = QuerySet._build_index_spec(self._document, key_or_list)
        self._collection.ensure_index(
            index_spec['fields'],
            drop_dups=drop_dups,
            background=background,
            sparse=index_spec.get('sparse', False),
            unique=index_spec.get('unique', False))
        return self

    def __call__(self, q_obj=None, class_check=True, slave_okay=False, **query):
        """Filter the selected documents by calling the
        :class:`~mongoengine.queryset.QuerySet` with a query.

        :param q_obj: a :class:`~mongoengine.queryset.Q` object to be used in
            the query; the :class:`~mongoengine.queryset.QuerySet` is filtered
            multiple times with different :class:`~mongoengine.queryset.Q`
            objects, only the last one will be used
        :param class_check: If set to False bypass class name check when
            querying collection
        :param slave_okay: if True, allows this query to be run against a
            replica secondary.
        :param query: Django-style query keyword arguments
        """
        query = Q(**query)
        if q_obj:
            query &= q_obj
        self._query_obj &= query
        self._mongo_query = None
        self._cursor_obj = None
        self._class_check = class_check
        return self

    def filter(self, *q_objs, **query):
        """An alias of :meth:`~mongoengine.queryset.QuerySet.__call__`
        """
        return self.__call__(*q_objs, **query)

    def all(self):
        """Returns all documents."""
        return self.__call__()

    def _ensure_indexes(self):
        """Checks the document meta data and ensures all the indexes exist.

        .. note:: You can disable automatic index creation by setting
                  `auto_create_index` to False in the documents meta data
        """
        background = self._document._meta.get('index_background', False)
        drop_dups = self._document._meta.get('index_drop_dups', False)
        index_opts = self._document._meta.get('index_opts', {})
        index_types = self._document._meta.get('index_types', True)

        # determine if an index which we are creating includes
        # _type as its first field; if so, we can avoid creating
        # an extra index on _type, as mongodb will use the existing
        # index to service queries against _type
        types_indexed = False
        def includes_types(fields):
            first_field = None
            if len(fields):
                if isinstance(fields[0], basestring):
                    first_field = fields[0]
                elif isinstance(fields[0], (list, tuple)) and len(fields[0]):
                    first_field = fields[0][0]
            return first_field == '_types'

        # Ensure indexes created by uniqueness constraints
        for index in self._document._meta['unique_indexes']:
            types_indexed = types_indexed or includes_types(index)
            self._collection.ensure_index(index, unique=True,
                background=background, drop_dups=drop_dups, **index_opts)

        # Ensure document-defined indexes are created
        if self._document._meta['indexes']:
            for spec in self._document._meta['indexes']:
                types_indexed = types_indexed or includes_types(spec['fields'])
                opts = index_opts.copy()
                opts['unique'] = spec.get('unique', False)
                opts['sparse'] = spec.get('sparse', False)
                self._collection.ensure_index(spec['fields'],
                    background=background, **opts)

        # If _types is being used (for polymorphism), it needs an index,
        # only if another index doesn't begin with _types
        if index_types and '_types' in self._query and not types_indexed:
            self._collection.ensure_index('_types',
                background=background, **index_opts)

        # Add geo indicies
        for field in self._document._geo_indices():
            index_spec = [(field.db_field, pymongo.GEO2D)]
            self._collection.ensure_index(index_spec,
                background=background, **index_opts)

    @classmethod
    def _build_index_spec(cls, doc_cls, spec):
        """Build a PyMongo index spec from a MongoEngine index spec.
        """
        if isinstance(spec, basestring):
            spec = {'fields': [spec]}
        if isinstance(spec, (list, tuple)):
            spec = {'fields': spec}

        index_list = []
        direction = None
        use_types = doc_cls._meta.get('allow_inheritance', True)
        for key in spec['fields']:
            # Get ASCENDING direction from +, DESCENDING from -, and GEO2D from *
            direction = pymongo.ASCENDING
            if key.startswith("-"):
                direction = pymongo.DESCENDING
            elif key.startswith("*"):
                direction = pymongo.GEO2D
            if key.startswith(("+", "-", "*")):
                key = key[1:]

            # Use real field name, do it manually because we need field
            # objects for the next part (list field checking)
            parts = key.split('.')
            if parts in (['pk'], ['id'], ['_id']):
                key = '_id'
            else:
                fields = QuerySet._lookup_field(doc_cls, parts)
                parts = [field if field == '_id' else field.db_field for field in fields]
                key = '.'.join(parts)
            index_list.append((key, direction))

            # If sparse - dont include types
            if spec.get('sparse', False):
                use_types = False

            # Check if a list field is being used, don't use _types if it is
            if use_types and not all(f._index_with_types for f in fields):
                use_types = False

        # If _types is being used, prepend it to every specified index
        index_types = doc_cls._meta.get('index_types', True)
        allow_inheritance = doc_cls._meta.get('allow_inheritance')
        if spec.get('types', index_types) and allow_inheritance and use_types and direction is not pymongo.GEO2D:
            index_list.insert(0, ('_types', 1))

        spec['fields'] = index_list
        if spec.get('sparse', False) and len(spec['fields']) > 1:
            raise ValueError(
                'Sparse indexes can only have one field in them. '
                'See https://jira.mongodb.org/browse/SERVER-2193')

        return spec

    @classmethod
    def _reset_already_indexed(cls, document=None):
        """Helper to reset already indexed, can be useful for testing purposes"""
        if document:
            cls.__already_indexed.discard(document)
        cls.__already_indexed.clear()


    @property
    def _collection(self):
        """Property that returns the collection object. This allows us to
        perform operations only if the collection is accessed.
        """
        if self._document not in QuerySet.__already_indexed:
            # Ensure collection exists
            db = self._document._get_db()
            if self._collection_obj.name not in db.collection_names():
                self._document._collection = None
                self._collection_obj = self._document._get_collection()

            QuerySet.__already_indexed.add(self._document)

            if self._document._meta.get('auto_create_index', True):
                self._ensure_indexes()

        return self._collection_obj

    @property
    def _cursor_args(self):
        cursor_args = {
            'snapshot': self._snapshot,
            'timeout': self._timeout,
            'slave_okay': self._slave_okay
        }
        if self._loaded_fields:
            cursor_args['fields'] = self._loaded_fields.as_dict()
        return cursor_args

    @property
    def _cursor(self):
        if self._cursor_obj is None:

            self._cursor_obj = self._collection.find(self._query,
                                                     **self._cursor_args)
            # Apply where clauses to cursor
            if self._where_clause:
                self._cursor_obj.where(self._where_clause)

            # apply default ordering
            if self._ordering:
                self._cursor_obj.sort(self._ordering)
            elif self._document._meta['ordering']:
                self.order_by(*self._document._meta['ordering'])

            if self._limit is not None:
                self._cursor_obj.limit(self._limit - (self._skip or 0))

            if self._skip is not None:
                self._cursor_obj.skip(self._skip)

            if self._hint != -1:
                self._cursor_obj.hint(self._hint)
        return self._cursor_obj

    @classmethod
    def _lookup_field(cls, document, parts):
        """Lookup a field based on its attribute and return a list containing
        the field's parents and the field.
        """
        if not isinstance(parts, (list, tuple)):
            parts = [parts]
        fields = []
        field = None

        for field_name in parts:
            # Handle ListField indexing:
            if field_name.isdigit():
                try:
                    new_field = field.field
                except AttributeError, err:
                    raise InvalidQueryError(
                        "Can't use index on unsubscriptable field (%s)" % err)
                fields.append(field_name)
                continue

            if field is None:
                # Look up first field from the document
                if field_name == 'pk':
                    # Deal with "primary key" alias
                    field_name = document._meta['id_field']
                if field_name in document._fields:
                    field = document._fields[field_name]
                elif document._dynamic:
                    from fields import DynamicField
                    field = DynamicField(db_field=field_name)
                else:
                    raise InvalidQueryError('Cannot resolve field "%s"'
                                                % field_name)
            else:
                from mongoengine.fields import ReferenceField, GenericReferenceField
                if isinstance(field, (ReferenceField, GenericReferenceField)):
                    raise InvalidQueryError('Cannot perform join in mongoDB: %s' % '__'.join(parts))
                if hasattr(getattr(field, 'field', None), 'lookup_member'):
                    new_field = field.field.lookup_member(field_name)
                else:
                   # Look up subfield on the previous field
                    new_field = field.lookup_member(field_name)
                from base import ComplexBaseField
                if not new_field and isinstance(field, ComplexBaseField):
                    fields.append(field_name)
                    continue
                elif not new_field:
                    raise InvalidQueryError('Cannot resolve field "%s"'
                                                % field_name)
                field = new_field  # update field to the new field type
            fields.append(field)
        return fields

    @classmethod
    def _translate_field_name(cls, doc_cls, field, sep='.'):
        """Translate a field attribute name to a database field name.
        """
        parts = field.split(sep)
        parts = [f.db_field for f in QuerySet._lookup_field(doc_cls, parts)]
        return '.'.join(parts)

    @classmethod
    def _transform_query(cls, _doc_cls=None, _field_operation=False, **query):
        """Transform a query from Django-style format to Mongo format.
        """
        operators = ['ne', 'gt', 'gte', 'lt', 'lte', 'in', 'nin', 'mod',
                     'all', 'size', 'exists', 'not']
        geo_operators = ['within_distance', 'within_spherical_distance', 'within_box', 'within_polygon', 'near', 'near_sphere']
        match_operators = ['contains', 'icontains', 'startswith',
                           'istartswith', 'endswith', 'iendswith',
                           'exact', 'iexact']
        custom_operators = ['match']

        mongo_query = {}
        for key, value in query.items():
            if key == "__raw__":
                mongo_query.update(value)
                continue

            parts = key.split('__')
            indices = [(i, p) for i, p in enumerate(parts) if p.isdigit()]
            parts = [part for part in parts if not part.isdigit()]
            # Check for an operator and transform to mongo-style if there is
            op = None
            if parts[-1] in operators + match_operators + geo_operators + custom_operators:
                op = parts.pop()

            negate = False
            if parts[-1] == 'not':
                parts.pop()
                negate = True

            if _doc_cls:
                # Switch field names to proper names [set in Field(name='foo')]
                fields = QuerySet._lookup_field(_doc_cls, parts)
                parts = []

                cleaned_fields = []
                for field in fields:
                    append_field = True
                    if isinstance(field, basestring):
                        parts.append(field)
                        append_field = False
                    else:
                        parts.append(field.db_field)
                    if append_field:
                        cleaned_fields.append(field)

                # Convert value to proper value
                field = cleaned_fields[-1]

                singular_ops = [None, 'ne', 'gt', 'gte', 'lt', 'lte', 'not']
                singular_ops += match_operators
                if op in singular_ops:
                    if isinstance(field, basestring):
                        if op in match_operators and isinstance(value, basestring):
                            from mongoengine import StringField
                            value = StringField.prepare_query_value(op, value)
                        else:
                            value = field
                    else:
                        value = field.prepare_query_value(op, value)
                elif op in ('in', 'nin', 'all', 'near'):
                    # 'in', 'nin' and 'all' require a list of values
                    value = [field.prepare_query_value(op, v) for v in value]

            # if op and op not in match_operators:
            if op:
                if op in geo_operators:
                    if op == "within_distance":
                        value = {'$within': {'$center': value}}
                    elif op == "within_spherical_distance":
                        value = {'$within': {'$centerSphere': value}}
                    elif op == "within_polygon":
                        value = {'$within': {'$polygon': value}}
                    elif op == "near":
                        value = {'$near': value}
                    elif op == "near_sphere":
                        value = {'$nearSphere': value}
                    elif op == 'within_box':
                        value = {'$within': {'$box': value}}
                    else:
                        raise NotImplementedError("Geo method '%s' has not "
                                                  "been implemented" % op)
                elif op in custom_operators:
                    if op == 'match':
                        value = {"$elemMatch": value}
                    else:
                        NotImplementedError("Custom method '%s' has not "
                                            "been implemented" % op)
                elif op not in match_operators:
                    value = {'$' + op: value}

            if negate:
                value = {'$not': value}

            for i, part in indices:
                parts.insert(i, part)
            key = '.'.join(parts)
            if op is None or key not in mongo_query:
                mongo_query[key] = value
            elif key in mongo_query:
                if isinstance(mongo_query[key], dict) and isinstance(value, dict):
                    mongo_query[key].update(value)
                elif isinstance(mongo_query[key], list):
                    mongo_query[key].append(value)
                else:
                    mongo_query[key] = [mongo_query[key], value]

        for k, v in mongo_query.items():
            if isinstance(v, list):
                value = [{k:val} for val in v]
                if '$and' in mongo_query.keys():
                    mongo_query['$and'].append(value)
                else:
                    mongo_query['$and'] = value
                del mongo_query[k]

        return mongo_query

    def get(self, *q_objs, **query):
        """Retrieve the the matching object raising
        :class:`~mongoengine.queryset.MultipleObjectsReturned` or
        `DocumentName.MultipleObjectsReturned` exception if multiple results and
        :class:`~mongoengine.queryset.DoesNotExist` or `DocumentName.DoesNotExist`
        if no results are found.

        .. versionadded:: 0.3
        """
        self.limit(2)
        self.__call__(*q_objs, **query)
        try:
            result1 = self.next()
        except StopIteration:
            raise self._document.DoesNotExist("%s matching query does not exist."
                                              % self._document._class_name)
        try:
            result2 = self.next()
        except StopIteration:
            return result1

        self.rewind()
        message = u'%d items returned, instead of 1' % self.count()
        raise self._document.MultipleObjectsReturned(message)

    def get_or_create(self, write_options=None, auto_save=True, *q_objs, **query):
        """Retrieve unique object or create, if it doesn't exist. Returns a tuple of
        ``(object, created)``, where ``object`` is the retrieved or created object
        and ``created`` is a boolean specifying whether a new object was created. Raises
        :class:`~mongoengine.queryset.MultipleObjectsReturned` or
        `DocumentName.MultipleObjectsReturned` if multiple results are found.
        A new document will be created if the document doesn't exists; a
        dictionary of default values for the new document may be provided as a
        keyword argument called :attr:`defaults`.

        .. note:: This requires two separate operations and therefore a
            race condition exists.  Because there are no transactions in mongoDB
            other approaches should be investigated, to ensure you don't
            accidently duplicate data when using this method.

        :param write_options: optional extra keyword arguments used if we
            have to create a new document.
            Passes any write_options onto :meth:`~mongoengine.Document.save`

        :param auto_save: if the object is to be saved automatically if not found.

        .. versionchanged:: 0.6 - added `auto_save`
        .. versionadded:: 0.3
        """
        defaults = query.get('defaults', {})
        if 'defaults' in query:
            del query['defaults']

        try:
            doc = self.get(*q_objs, **query)
            return doc, False
        except self._document.DoesNotExist:
            query.update(defaults)
            doc = self._document(**query)

            if auto_save:
                doc.save(write_options=write_options)
            return doc, True

    def create(self, **kwargs):
        """Create new object. Returns the saved object instance.

        .. versionadded:: 0.4
        """
        doc = self._document(**kwargs)
        doc.save()
        return doc

    def first(self):
        """Retrieve the first object matching the query.
        """
        try:
            result = self[0]
        except IndexError:
            result = None
        return result

    def insert(self, doc_or_docs, load_bulk=True, safe=False, write_options=None):
        """bulk insert documents

        If ``safe=True`` and the operation is unsuccessful, an
        :class:`~mongoengine.OperationError` will be raised.

        :param docs_or_doc: a document or list of documents to be inserted
        :param load_bulk (optional): If True returns the list of document instances
        :param safe: check if the operation succeeded before returning
        :param write_options: Extra keyword arguments are passed down to
                :meth:`~pymongo.collection.Collection.insert`
                which will be used as options for the resultant ``getLastError`` command.
                For example, ``insert(..., {w: 2, fsync: True})`` will wait until at least two
                servers have recorded the write and will force an fsync on each server being
                written to.

        By default returns document instances, set ``load_bulk`` to False to
        return just ``ObjectIds``

        .. versionadded:: 0.5
        """
        from document import Document

        if not write_options:
            write_options = {}
        write_options.update({'safe': safe})

        docs = doc_or_docs
        return_one = False
        if isinstance(docs, Document) or issubclass(docs.__class__, Document):
            return_one = True
            docs = [docs]

        raw = []
        for doc in docs:
            if not isinstance(doc, self._document):
                msg = "Some documents inserted aren't instances of %s" % str(self._document)
                raise OperationError(msg)
            if doc.pk:
                msg = "Some documents have ObjectIds use doc.update() instead"
                raise OperationError(msg)
            raw.append(doc.to_mongo())

        signals.pre_bulk_insert.send(self._document, documents=docs)
        try:
            ids = self._collection.insert(raw, **write_options)
        except pymongo.errors.OperationFailure, err:
            message = 'Could not save document (%s)'
            if u'duplicate key' in unicode(err):
                message = u'Tried to save duplicate unique keys (%s)'
            raise OperationError(message % unicode(err))

        if not load_bulk:
            signals.post_bulk_insert.send(
                    self._document, documents=docs, loaded=False)
            return return_one and ids[0] or ids

        documents = self.in_bulk(ids)
        results = []
        for obj_id in ids:
            results.append(documents.get(obj_id))
        signals.post_bulk_insert.send(
                self._document, documents=results, loaded=True)
        return return_one and results[0] or results

    def with_id(self, object_id):
        """Retrieve the object matching the id provided.  Uses `object_id` only
        and raises InvalidQueryError if a filter has been applied.

        :param object_id: the value for the id of the document to look up

        .. versionchanged:: 0.6 Raises InvalidQueryError if filter has been set
        """
        if not self._query_obj.empty:
            raise InvalidQueryError("Cannot use a filter whilst using `with_id`")
        return self.filter(pk=object_id).first()

    def in_bulk(self, object_ids):
        """Retrieve a set of documents by their ids.

        :param object_ids: a list or tuple of ``ObjectId``\ s
        :rtype: dict of ObjectIds as keys and collection-specific
                Document subclasses as values.

        .. versionadded:: 0.3
        """
        doc_map = {}

        docs = self._collection.find({'_id': {'$in': object_ids}},
                                     **self._cursor_args)
        if self._scalar:
            for doc in docs:
                doc_map[doc['_id']] = self._get_scalar(
                        self._document._from_son(doc))
        else:
            for doc in docs:
                doc_map[doc['_id']] = self._document._from_son(doc)

        return doc_map

    def next(self):
        """Wrap the result in a :class:`~mongoengine.Document` object.
        """
        self._iter = True
        try:
            if self._limit == 0:
                raise StopIteration
            if self._scalar:
                return self._get_scalar(self._document._from_son(
                        self._cursor.next()))
            return self._document._from_son(self._cursor.next())
        except StopIteration, e:
            self.rewind()
            raise e

    def rewind(self):
        """Rewind the cursor to its unevaluated state.

        .. versionadded:: 0.3
        """
        self._iter = False
        self._cursor.rewind()

    def count(self):
        """Count the selected elements in the query.
        """
        if self._limit == 0:
            return 0
        return self._cursor.count(with_limit_and_skip=True)

    def __len__(self):
        return self.count()

    def map_reduce(self, map_f, reduce_f, output, finalize_f=None, limit=None,
                   scope=None):
        """Perform a map/reduce query using the current query spec
        and ordering. While ``map_reduce`` respects ``QuerySet`` chaining,
        it must be the last call made, as it does not return a maleable
        ``QuerySet``.

        See the :meth:`~mongoengine.tests.QuerySetTest.test_map_reduce`
        and :meth:`~mongoengine.tests.QuerySetTest.test_map_advanced`
        tests in ``tests.queryset.QuerySetTest`` for usage examples.

        :param map_f: map function, as :class:`~bson.code.Code` or string
        :param reduce_f: reduce function, as
                         :class:`~bson.code.Code` or string
        :param output: output collection name, if set to 'inline' will try to
                       use :class:`~pymongo.collection.Collection.inline_map_reduce`
        :param finalize_f: finalize function, an optional function that
                           performs any post-reduction processing.
        :param scope: values to insert into map/reduce global scope. Optional.
        :param limit: number of objects from current query to provide
                      to map/reduce method

        Returns an iterator yielding
        :class:`~mongoengine.document.MapReduceDocument`.

        .. note::

            Map/Reduce changed in server version **>= 1.7.4**. The PyMongo
            :meth:`~pymongo.collection.Collection.map_reduce` helper requires
            PyMongo version **>= 1.11**.

        .. versionchanged:: 0.5
           - removed ``keep_temp`` keyword argument, which was only relevant
             for MongoDB server versions older than 1.7.4

        .. versionadded:: 0.3
        """
        from document import MapReduceDocument

        if not hasattr(self._collection, "map_reduce"):
            raise NotImplementedError("Requires MongoDB >= 1.7.1")

        map_f_scope = {}
        if isinstance(map_f, Code):
            map_f_scope = map_f.scope
            map_f = unicode(map_f)
        map_f = Code(self._sub_js_fields(map_f), map_f_scope)

        reduce_f_scope = {}
        if isinstance(reduce_f, Code):
            reduce_f_scope = reduce_f.scope
            reduce_f = unicode(reduce_f)
        reduce_f_code = self._sub_js_fields(reduce_f)
        reduce_f = Code(reduce_f_code, reduce_f_scope)

        mr_args = {'query': self._query}

        if finalize_f:
            finalize_f_scope = {}
            if isinstance(finalize_f, Code):
                finalize_f_scope = finalize_f.scope
                finalize_f = unicode(finalize_f)
            finalize_f_code = self._sub_js_fields(finalize_f)
            finalize_f = Code(finalize_f_code, finalize_f_scope)
            mr_args['finalize'] = finalize_f

        if scope:
            mr_args['scope'] = scope

        if limit:
            mr_args['limit'] = limit

        if output == 'inline' and not self._ordering:
            map_reduce_function = 'inline_map_reduce'
        else:
            map_reduce_function = 'map_reduce'
            mr_args['out'] = output

        results = getattr(self._collection, map_reduce_function)(map_f, reduce_f, **mr_args)

        if map_reduce_function == 'map_reduce':
            results = results.find()

        if self._ordering:
            results = results.sort(self._ordering)

        for doc in results:
            yield MapReduceDocument(self._document, self._collection,
                                    doc['_id'], doc['value'])

    def limit(self, n):
        """Limit the number of returned documents to `n`. This may also be
        achieved using array-slicing syntax (e.g. ``User.objects[:5]``).

        :param n: the maximum number of objects to return
        """
        if n == 0:
            self._cursor.limit(1)
        else:
            self._cursor.limit(n)
        self._limit = n

        # Return self to allow chaining
        return self

    def skip(self, n):
        """Skip `n` documents before returning the results. This may also be
        achieved using array-slicing syntax (e.g. ``User.objects[5:]``).

        :param n: the number of objects to skip before returning results
        """
        self._cursor.skip(n)
        self._skip = n
        return self

    def hint(self, index=None):
        """Added 'hint' support, telling Mongo the proper index to use for the
        query.

        Judicious use of hints can greatly improve query performance. When doing
        a query on multiple fields (at least one of which is indexed) pass the
        indexed field as a hint to the query.

        Hinting will not do anything if the corresponding index does not exist.
        The last hint applied to this cursor takes precedence over all others.

        .. versionadded:: 0.5
        """
        self._cursor.hint(index)
        self._hint = index
        return self

    def __getitem__(self, key):
        """Support skip and limit using getitem and slicing syntax.
        """
        # Slice provided
        if isinstance(key, slice):
            try:
                self._cursor_obj = self._cursor[key]
                self._skip, self._limit = key.start, key.stop
            except IndexError, err:
                # PyMongo raises an error if key.start == key.stop, catch it,
                # bin it, kill it.
                start = key.start or 0
                if start >= 0 and key.stop >= 0 and key.step is None:
                    if start == key.stop:
                        self.limit(0)
                        self._skip, self._limit = key.start, key.stop - start
                        return self
                raise err
            # Allow further QuerySet modifications to be performed
            return self
        # Integer index provided
        elif isinstance(key, int):
            if self._scalar:
                return self._get_scalar(self._document._from_son(
                        self._cursor[key]))
            return self._document._from_son(self._cursor[key])
        raise AttributeError

    def distinct(self, field):
        """Return a list of distinct values for a given field.

        :param field: the field to select distinct values from

        .. versionadded:: 0.4
        .. versionchanged:: 0.5 - Fixed handling references
        """
<<<<<<< HEAD
        return self._dereference(self._cursor.distinct(field), 1)
=======
        from dereference import DeReference
        return DeReference()(self._cursor.distinct(field), 1,
                             name=field, instance=self._document)
>>>>>>> 9cc61640

    def only(self, *fields):
        """Load only a subset of this document's fields. ::

            post = BlogPost.objects(...).only("title", "author.name")

        :param fields: fields to include

        .. versionadded:: 0.3
        .. versionchanged:: 0.5 - Added subfield support
        """
        fields = dict([(f, QueryFieldList.ONLY) for f in fields])
        return self.fields(**fields)

    def exclude(self, *fields):
        """Opposite to .only(), exclude some document's fields. ::

            post = BlogPost.objects(...).exclude("comments")

        :param fields: fields to exclude

        .. versionadded:: 0.5
        """
        fields = dict([(f, QueryFieldList.EXCLUDE) for f in fields])
        return self.fields(**fields)

    def fields(self, **kwargs):
        """Manipulate how you load this document's fields.  Used by `.only()`
        and `.exclude()` to manipulate which fields to retrieve.  Fields also
        allows for a greater level of control for example:

        Retrieving a Subrange of Array Elements:

        You can use the $slice operator to retrieve a subrange of elements in
        an array ::

            post = BlogPost.objects(...).fields(slice__comments=5) // first 5 comments

        :param kwargs: A dictionary identifying what to include

        .. versionadded:: 0.5
        """

        # Check for an operator and transform to mongo-style if there is
        operators = ["slice"]
        cleaned_fields = []
        for key, value in kwargs.items():
            parts = key.split('__')
            op = None
            if parts[0] in operators:
                op = parts.pop(0)
                value = {'$' + op: value}
            key = '.'.join(parts)
            cleaned_fields.append((key, value))

        fields = sorted(cleaned_fields, key=operator.itemgetter(1))
        for value, group in itertools.groupby(fields, lambda x: x[1]):
            fields = [field for field, value in group]
            fields = self._fields_to_dbfields(fields)
            self._loaded_fields += QueryFieldList(fields, value=value)
        return self

    def all_fields(self):
        """Include all fields. Reset all previously calls of .only() and .exclude(). ::

            post = BlogPost.objects(...).exclude("comments").only("title").all_fields()

        .. versionadded:: 0.5
        """
        self._loaded_fields = QueryFieldList(always_include=self._loaded_fields.always_include)
        return self

    def _fields_to_dbfields(self, fields):
        """Translate fields paths to its db equivalents"""
        ret = []
        for field in fields:
            field = ".".join(f.db_field for f in QuerySet._lookup_field(self._document, field.split('.')))
            ret.append(field)
        return ret

    def order_by(self, *keys):
        """Order the :class:`~mongoengine.queryset.QuerySet` by the keys. The
        order may be specified by prepending each of the keys by a + or a -.
        Ascending order is assumed.

        :param keys: fields to order the query results by; keys may be
            prefixed with **+** or **-** to determine the ordering direction
        """
        key_list = []
        for key in keys:
            if not key: continue
            direction = pymongo.ASCENDING
            if key[0] == '-':
                direction = pymongo.DESCENDING
            if key[0] in ('-', '+'):
                key = key[1:]
            key = key.replace('__', '.')
            try:
                key = QuerySet._translate_field_name(self._document, key)
            except:
                pass
            key_list.append((key, direction))

        self._ordering = key_list
        self._cursor.sort(key_list)
        return self

    def explain(self, format=False):
        """Return an explain plan record for the
        :class:`~mongoengine.queryset.QuerySet`\ 's cursor.

        :param format: format the plan before returning it
        """

        plan = self._cursor.explain()
        if format:
            plan = pprint.pformat(plan)
        return plan

    def snapshot(self, enabled):
        """Enable or disable snapshot mode when querying.

        :param enabled: whether or not snapshot mode is enabled

        ..versionchanged:: 0.5 - made chainable
        """
        self._snapshot = enabled
        return self

    def timeout(self, enabled):
        """Enable or disable the default mongod timeout when querying.

        :param enabled: whether or not the timeout is used

        ..versionchanged:: 0.5 - made chainable
        """
        self._timeout = enabled
        return self

    def slave_okay(self, enabled):
        """Enable or disable the slave_okay when querying.

        :param enabled: whether or not the slave_okay is enabled
        """
        self._slave_okay = enabled
        return self

    def delete(self, safe=False):
        """Delete the documents matched by the query.

        :param safe: check if the operation succeeded before returning
        """
        doc = self._document

        # Check for DENY rules before actually deleting/nullifying any other
        # references
        for rule_entry in doc._meta['delete_rules']:
            document_cls, field_name = rule_entry
            rule = doc._meta['delete_rules'][rule_entry]
            if rule == DENY and document_cls.objects(**{field_name + '__in': self}).count() > 0:
                msg = u'Could not delete document (at least %s.%s refers to it)' % \
                        (document_cls.__name__, field_name)
                raise OperationError(msg)

        for rule_entry in doc._meta['delete_rules']:
            document_cls, field_name = rule_entry
            rule = doc._meta['delete_rules'][rule_entry]
            if rule == CASCADE:
                ref_q = document_cls.objects(**{field_name + '__in': self})
                if doc != document_cls or (doc == document_cls and ref_q.count() > 0):
                    ref_q.delete(safe=safe)
            elif rule == NULLIFY:
                document_cls.objects(**{field_name + '__in': self}).update(
                        safe_update=safe,
                        **{'unset__%s' % field_name: 1})
            elif rule == PULL:
                document_cls.objects(**{field_name + '__in': self}).update(
                        safe_update=safe,
                        **{'pull_all__%s' % field_name: self})

        self._collection.remove(self._query, safe=safe)

    @classmethod
    def _transform_update(cls, _doc_cls=None, **update):
        """Transform an update spec from Django-style format to Mongo format.
        """
        operators = ['set', 'unset', 'inc', 'dec', 'pop', 'push', 'push_all',
                     'pull', 'pull_all', 'add_to_set']

        mongo_update = {}
        for key, value in update.items():
            if key == "__raw__":
                mongo_update.update(value)
                continue
            parts = key.split('__')
            # Check for an operator and transform to mongo-style if there is
            op = None
            if parts[0] in operators:
                op = parts.pop(0)
                # Convert Pythonic names to Mongo equivalents
                if op in ('push_all', 'pull_all'):
                    op = op.replace('_all', 'All')
                elif op == 'dec':
                    # Support decrement by flipping a positive value's sign
                    # and using 'inc'
                    op = 'inc'
                    if value > 0:
                        value = -value
                elif op == 'add_to_set':
                    op = op.replace('_to_set', 'ToSet')

            if _doc_cls:
                # Switch field names to proper names [set in Field(name='foo')]
                fields = QuerySet._lookup_field(_doc_cls, parts)
                parts = []

                cleaned_fields = []
                for field in fields:
                    append_field = True
                    if isinstance(field, basestring):
                        # Convert the S operator to $
                        if field == 'S':
                            field = '$'
                        parts.append(field)
                        append_field = False
                    else:
                        parts.append(field.db_field)
                    if append_field:
                        cleaned_fields.append(field)

                # Convert value to proper value
                field = cleaned_fields[-1]

                if op in (None, 'set', 'push', 'pull'):
                    if field.required or value is not None:
                        value = field.prepare_query_value(op, value)
                elif op in ('pushAll', 'pullAll'):
                    value = [field.prepare_query_value(op, v) for v in value]
                elif op == 'addToSet':
                    if isinstance(value, (list, tuple, set)):
                        value = [field.prepare_query_value(op, v) for v in value]
                    elif field.required or value is not None:
                        value = field.prepare_query_value(op, value)

            key = '.'.join(parts)

            if not op:
                raise InvalidQueryError("Updates must supply an operation eg: set__FIELD=value")

            if 'pull' in op and '.' in key:
                # Dot operators don't work on pull operations
                # it uses nested dict syntax
                if op == 'pullAll':
                    raise InvalidQueryError("pullAll operations only support a single field depth")

                parts.reverse()
                for key in parts:
                    value = {key: value}
            elif op == 'addToSet' and isinstance(value, list):
                value = {key: {"$each": value}}
            else:
                value = {key: value}
            key = '$' + op

            if key not in mongo_update:
                mongo_update[key] = value
            elif key in mongo_update and isinstance(mongo_update[key], dict):
                mongo_update[key].update(value)

        return mongo_update

    def update(self, safe_update=True, upsert=False, multi=True, write_options=None, **update):
        """Perform an atomic update on the fields matched by the query. When
        ``safe_update`` is used, the number of affected documents is returned.

        :param safe_update: check if the operation succeeded before returning
        :param upsert: Any existing document with that "_id" is overwritten.
        :param write_options: extra keyword arguments for :meth:`~pymongo.collection.Collection.update`

        .. versionadded:: 0.2
        """
        if not update:
            raise OperationError("No update parameters, would remove data")

        if not write_options:
            write_options = {}

        update = QuerySet._transform_update(self._document, **update)
        query = self._query

        # SERVER-5247 hack
        remove_types = "_types" in query and ".$." in unicode(update)
        if remove_types:
            del query["_types"]

        try:
            ret = self._collection.update(query, update, multi=multi,
                                          upsert=upsert, safe=safe_update,
                                          **write_options)
            if ret is not None and 'n' in ret:
                return ret['n']
        except pymongo.errors.OperationFailure, err:
            if unicode(err) == u'multi not coded yet':
                message = u'update() method requires MongoDB 1.1.3+'
                raise OperationError(message)
            raise OperationError(u'Update failed (%s)' % unicode(err))

    def update_one(self, safe_update=True, upsert=False, write_options=None, **update):
        """Perform an atomic update on first field matched by the query. When
        ``safe_update`` is used, the number of affected documents is returned.

        :param safe_update: check if the operation succeeded before returning
        :param upsert: Any existing document with that "_id" is overwritten.
        :param write_options: extra keyword arguments for :meth:`~pymongo.collection.Collection.update`
        :param update: Django-style update keyword arguments

        .. versionadded:: 0.2
        """
        if not update:
            raise OperationError("No update parameters, would remove data")

        if not write_options:
            write_options = {}
        update = QuerySet._transform_update(self._document, **update)
        query = self._query

        # SERVER-5247 hack
        remove_types = "_types" in query and ".$." in unicode(update)
        if remove_types:
            del query["_types"]

        try:
            # Explicitly provide 'multi=False' to newer versions of PyMongo
            # as the default may change to 'True'
            ret = self._collection.update(query, update, multi=False,
                                          upsert=upsert, safe=safe_update,
                                           **write_options)

            if ret is not None and 'n' in ret:
                return ret['n']
        except pymongo.errors.OperationFailure, e:
            raise OperationError(u'Update failed [%s]' % unicode(e))

    def __iter__(self):
        self.rewind()
        return self

    def _get_scalar(self, doc):

        def lookup(obj, name):
            chunks = name.split('__')
            for chunk in chunks:
                obj = getattr(obj, chunk)
            return obj

        data = [lookup(doc, n) for n in self._scalar]
        if len(data) == 1:
            return data[0]

        return tuple(data)

    def scalar(self, *fields):
        """Instead of returning Document instances, return either a specific
        value or a tuple of values in order.

        This effects all results and can be unset by calling ``scalar``
        without arguments. Calls ``only`` automatically.

        :param fields: One or more fields to return instead of a Document.
        """
        self._scalar = list(fields)

        if fields:
            self.only(*fields)
        else:
            self.all_fields()

        return self

    def values_list(self, *fields):
        """An alias for scalar"""
        return self.scalar(*fields)

    def _sub_js_fields(self, code):
        """When fields are specified with [~fieldname] syntax, where
        *fieldname* is the Python name of a field, *fieldname* will be
        substituted for the MongoDB name of the field (specified using the
        :attr:`name` keyword argument in a field's constructor).
        """
        def field_sub(match):
            # Extract just the field name, and look up the field objects
            field_name = match.group(1).split('.')
            fields = QuerySet._lookup_field(self._document, field_name)
            # Substitute the correct name for the field into the javascript
            return u'["%s"]' % fields[-1].db_field

        def field_path_sub(match):
            # Extract just the field name, and look up the field objects
            field_name = match.group(1).split('.')
            fields = QuerySet._lookup_field(self._document, field_name)
            # Substitute the correct name for the field into the javascript
            return ".".join([f.db_field for f in fields])

        code = re.sub(u'\[\s*~([A-z_][A-z_0-9.]+?)\s*\]', field_sub, code)
        code = re.sub(u'\{\{\s*~([A-z_][A-z_0-9.]+?)\s*\}\}', field_path_sub, code)
        return code

    def exec_js(self, code, *fields, **options):
        """Execute a Javascript function on the server. A list of fields may be
        provided, which will be translated to their correct names and supplied
        as the arguments to the function. A few extra variables are added to
        the function's scope: ``collection``, which is the name of the
        collection in use; ``query``, which is an object representing the
        current query; and ``options``, which is an object containing any
        options specified as keyword arguments.

        As fields in MongoEngine may use different names in the database (set
        using the :attr:`db_field` keyword argument to a :class:`Field`
        constructor), a mechanism exists for replacing MongoEngine field names
        with the database field names in Javascript code. When accessing a
        field, use square-bracket notation, and prefix the MongoEngine field
        name with a tilde (~).

        :param code: a string of Javascript code to execute
        :param fields: fields that you will be using in your function, which
            will be passed in to your function as arguments
        :param options: options that you want available to the function
            (accessed in Javascript through the ``options`` object)
        """
        code = self._sub_js_fields(code)

        fields = [QuerySet._translate_field_name(self._document, f)
                  for f in fields]
        collection = self._document._get_collection_name()

        scope = {
            'collection': collection,
            'options': options or {},
        }

        query = self._query
        if self._where_clause:
            query['$where'] = self._where_clause

        scope['query'] = query
        code = Code(code, scope=scope)

        db = self._document._get_db()
        return db.eval(code, *fields)

    def where(self, where_clause):
        """Filter ``QuerySet`` results with a ``$where`` clause (a Javascript
        expression). Performs automatic field name substitution like
        :meth:`mongoengine.queryset.Queryset.exec_js`.

        .. note:: When using this mode of query, the database will call your
                  function, or evaluate your predicate clause, for each object
                  in the collection.

        .. versionadded:: 0.5
        """
        where_clause = self._sub_js_fields(where_clause)
        self._where_clause = where_clause
        return self

    def sum(self, field):
        """Sum over the values of the specified field.

        :param field: the field to sum over; use dot-notation to refer to
            embedded document fields

        .. versionchanged:: 0.5 - updated to map_reduce as db.eval doesnt work
            with sharding.
        """
        map_func = Code("""
            function() {
                emit(1, this[field] || 0);
            }
        """, scope={'field': field})

        reduce_func = Code("""
            function(key, values) {
                var sum = 0;
                for (var i in values) {
                    sum += values[i];
                }
                return sum;
            }
        """)

        for result in self.map_reduce(map_func, reduce_func, output='inline'):
            return result.value
        else:
            return 0

    def average(self, field):
        """Average over the values of the specified field.

        :param field: the field to average over; use dot-notation to refer to
            embedded document fields

        .. versionchanged:: 0.5 - updated to map_reduce as db.eval doesnt work
            with sharding.
        """
        map_func = Code("""
            function() {
                if (this.hasOwnProperty(field))
                    emit(1, {t: this[field] || 0, c: 1});
            }
        """, scope={'field': field})

        reduce_func = Code("""
            function(key, values) {
                var out = {t: 0, c: 0};
                for (var i in values) {
                    var value = values[i];
                    out.t += value.t;
                    out.c += value.c;
                }
                return out;
            }
        """)

        finalize_func = Code("""
            function(key, value) {
                return value.t / value.c;
            }
        """)

        for result in self.map_reduce(map_func, reduce_func, finalize_f=finalize_func, output='inline'):
            return result.value
        else:
            return 0

    def item_frequencies(self, field, normalize=False, map_reduce=True):
        """Returns a dictionary of all items present in a field across
        the whole queried set of documents, and their corresponding frequency.
        This is useful for generating tag clouds, or searching documents.

        .. note::

            Can only do direct simple mappings and cannot map across
            :class:`~mongoengine.ReferenceField` or
            :class:`~mongoengine.GenericReferenceField` for more complex
            counting a manual map reduce call would is required.

        If the field is a :class:`~mongoengine.ListField`, the items within
        each list will be counted individually.

        :param field: the field to use
        :param normalize: normalize the results so they add to 1.0
        :param map_reduce: Use map_reduce over exec_js

        .. versionchanged:: 0.5 defaults to map_reduce and can handle embedded
                            document lookups
        """
        if map_reduce:
            return self._item_frequencies_map_reduce(field, normalize=normalize)
        return self._item_frequencies_exec_js(field, normalize=normalize)

    def _item_frequencies_map_reduce(self, field, normalize=False):
        map_func = """
            function() {
                var path = '{{~%(field)s}}'.split('.');
                var field = this;

                for (p in path) {
                    if (typeof field != 'undefined')
                       field = field[path[p]];
                    else
                       break;
                }
                if (field && field.constructor == Array) {
                    field.forEach(function(item) {
                        emit(item, 1);
                    });
                } else if (typeof field != 'undefined') {
                    emit(field, 1);
                } else {
                    emit(null, 1);
                }
            }
        """ % dict(field=field)
        reduce_func = """
            function(key, values) {
                var total = 0;
                var valuesSize = values.length;
                for (var i=0; i < valuesSize; i++) {
                    total += parseInt(values[i], 10);
                }
                return total;
            }
        """
        values = self.map_reduce(map_func, reduce_func, 'inline')
        frequencies = {}
        for f in values:
            key = f.key
            if isinstance(key, float):
                if int(key) == key:
                    key = int(key)
            frequencies[key] = int(f.value)

        if normalize:
            count = sum(frequencies.values())
            frequencies = dict([(k, float(v) / count)
                                for k, v in frequencies.items()])

        return frequencies

    def _item_frequencies_exec_js(self, field, normalize=False):
        """Uses exec_js to execute"""
        freq_func = """
            function(path) {
                var path = path.split('.');

                var total = 0.0;
                db[collection].find(query).forEach(function(doc) {
                    var field = doc;
                    for (p in path) {
                        if (field)
                            field = field[path[p]];
                         else
                            break;
                    }
                    if (field && field.constructor == Array) {
                       total += field.length;
                    } else {
                       total++;
                    }
                });

                var frequencies = {};
                var types = {};
                var inc = 1.0;

                db[collection].find(query).forEach(function(doc) {
                    field = doc;
                    for (p in path) {
                        if (field)
                            field = field[path[p]];
                        else
                            break;
                    }
                    if (field && field.constructor == Array) {
                        field.forEach(function(item) {
                            frequencies[item] = inc + (isNaN(frequencies[item]) ? 0: frequencies[item]);
                        });
                    } else {
                        var item = field;
                        types[item] = item;
                        frequencies[item] = inc + (isNaN(frequencies[item]) ? 0: frequencies[item]);
                    }
                });
                return [total, frequencies, types];
            }
        """
        total, data, types = self.exec_js(freq_func, field)
        values = dict([(types.get(k), int(v)) for k, v in data.iteritems()])

        if normalize:
            values = dict([(k, float(v) / total) for k, v in values.items()])

        frequencies = {}
        for k, v in values.iteritems():
            if isinstance(k, float):
                if int(k) == k:
                    k = int(k)

            frequencies[k] = v

        return frequencies

    def __repr__(self):
        """Provides the string representation of the QuerySet

        .. versionchanged:: 0.6.13 Now doesnt modify the cursor
        """

        if self._iter:
            return '.. queryset mid-iteration ..'

        data = []
        for i in xrange(REPR_OUTPUT_SIZE + 1):
            try:
                data.append(self.next())
            except StopIteration:
                break
        if len(data) > REPR_OUTPUT_SIZE:
            data[-1] = "...(remaining elements truncated)..."

        self.rewind()
        return repr(data)

    def select_related(self, max_depth=1):
        """Handles dereferencing of :class:`~bson.dbref.DBRef` objects to
        a maximum depth in order to cut down the number queries to mongodb.

        .. versionadded:: 0.5
        """
        # Make select related work the same for querysets
        max_depth += 1
        return self._dereference(self, max_depth=max_depth)

    @property
    def _dereference(self):
        if not self.__dereference:
            from dereference import DeReference
            self.__dereference = DeReference()  # Cached
        return self.__dereference


class QuerySetManager(object):
    """
    The default QuerySet Manager.

    Custom QuerySet Manager functions can extend this class and users can
    add extra queryset functionality.  Any custom manager methods must accept a
    :class:`~mongoengine.Document` class as its first argument, and a
    :class:`~mongoengine.queryset.QuerySet` as its second argument.

    The method function should return a :class:`~mongoengine.queryset.QuerySet`
    , probably the same one that was passed in, but modified in some way.
    """

    get_queryset = None

    def __init__(self, queryset_func=None):
        if queryset_func:
            self.get_queryset = queryset_func
        self._collections = {}

    def __get__(self, instance, owner):
        """Descriptor for instantiating a new QuerySet object when
        Document.objects is accessed.
        """
        if instance is not None:
            # Document class being used rather than a document object
            return self

        # owner is the document that contains the QuerySetManager
        queryset_class = owner._meta['queryset_class'] or QuerySet
        queryset = queryset_class(owner, owner._get_collection())
        if self.get_queryset:
            arg_count = self.get_queryset.func_code.co_argcount
            if arg_count == 1:
                queryset = self.get_queryset(queryset)
            elif arg_count == 2:
                queryset = self.get_queryset(owner, queryset)
            else:
                queryset = partial(self.get_queryset, owner, queryset)
        return queryset


def queryset_manager(func):
    """Decorator that allows you to define custom QuerySet managers on
    :class:`~mongoengine.Document` classes. The manager must be a function that
    accepts a :class:`~mongoengine.Document` class as its first argument, and a
    :class:`~mongoengine.queryset.QuerySet` as its second argument. The method
    function should return a :class:`~mongoengine.queryset.QuerySet`, probably
    the same one that was passed in, but modified in some way.
    """
    if func.func_code.co_argcount == 1:
        import warnings
        msg = 'Methods decorated with queryset_manager should take 2 arguments'
        warnings.warn(msg, DeprecationWarning)
    return QuerySetManager(func)<|MERGE_RESOLUTION|>--- conflicted
+++ resolved
@@ -1166,14 +1166,10 @@
 
         .. versionadded:: 0.4
         .. versionchanged:: 0.5 - Fixed handling references
-        """
-<<<<<<< HEAD
-        return self._dereference(self._cursor.distinct(field), 1)
-=======
-        from dereference import DeReference
-        return DeReference()(self._cursor.distinct(field), 1,
-                             name=field, instance=self._document)
->>>>>>> 9cc61640
+        .. versionchanged:: 0.6 - Improved db_field refrence handling
+        """
+        return self._dereference(self._cursor.distinct(field), 1,
+                                 name=field, instance=self._document)
 
     def only(self, *fields):
         """Load only a subset of this document's fields. ::
