# -*- coding: utf-8 -*-


import unittest
import pymongo
from datetime import datetime, timedelta

<<<<<<< HEAD
from mongoengine.queryset import (QuerySet, MultipleObjectsReturned,
                                  DoesNotExist, QueryFieldList)
=======
from mongoengine.queryset import (QuerySet, QuerySetManager,
                                  MultipleObjectsReturned, DoesNotExist,
                                  QueryFieldList)
>>>>>>> 38611035
from mongoengine import *


class QuerySetTest(unittest.TestCase):

    def setUp(self):
        connect(db='mongoenginetest')

        class Person(Document):
            name = StringField()
            age = IntField()
        self.Person = Person

    def test_initialisation(self):
        """Ensure that a QuerySet is correctly initialised by QuerySetManager.
        """
        self.assertTrue(isinstance(self.Person.objects, QuerySet))
        self.assertEqual(self.Person.objects._collection.name,
                         self.Person._meta['collection'])
        self.assertTrue(isinstance(self.Person.objects._collection,
                                   pymongo.collection.Collection))

    def test_transform_query(self):
        """Ensure that the _transform_query function operates correctly.
        """
        self.assertEqual(QuerySet._transform_query(name='test', age=30),
                         {'name': 'test', 'age': 30})
        self.assertEqual(QuerySet._transform_query(age__lt=30),
                         {'age': {'$lt': 30}})
        self.assertEqual(QuerySet._transform_query(age__gt=20, age__lt=50),
                         {'age': {'$gt': 20, '$lt': 50}})
        self.assertEqual(QuerySet._transform_query(age=20, age__gt=50),
                         {'age': 20})
        self.assertEqual(QuerySet._transform_query(friend__age__gte=30),
                         {'friend.age': {'$gte': 30}})
        self.assertEqual(QuerySet._transform_query(name__exists=True),
                         {'name': {'$exists': True}})

    def test_find(self):
        """Ensure that a query returns a valid set of results.
        """
        person1 = self.Person(name="User A", age=20)
        person1.save()
        person2 = self.Person(name="User B", age=30)
        person2.save()

        # Find all people in the collection
        people = self.Person.objects
        self.assertEqual(len(people), 2)
        results = list(people)
        self.assertTrue(isinstance(results[0], self.Person))
        self.assertTrue(isinstance(results[0].id, (pymongo.objectid.ObjectId,
                                                   str, unicode)))
        self.assertEqual(results[0].name, "User A")
        self.assertEqual(results[0].age, 20)
        self.assertEqual(results[1].name, "User B")
        self.assertEqual(results[1].age, 30)

        # Use a query to filter the people found to just person1
        people = self.Person.objects(age=20)
        self.assertEqual(len(people), 1)
        person = people.next()
        self.assertEqual(person.name, "User A")
        self.assertEqual(person.age, 20)

        # Test limit
        people = list(self.Person.objects.limit(1))
        self.assertEqual(len(people), 1)
        self.assertEqual(people[0].name, 'User A')

        # Test skip
        people = list(self.Person.objects.skip(1))
        self.assertEqual(len(people), 1)
        self.assertEqual(people[0].name, 'User B')

        person3 = self.Person(name="User C", age=40)
        person3.save()

        # Test slice limit
        people = list(self.Person.objects[:2])
        self.assertEqual(len(people), 2)
        self.assertEqual(people[0].name, 'User A')
        self.assertEqual(people[1].name, 'User B')

        # Test slice skip
        people = list(self.Person.objects[1:])
        self.assertEqual(len(people), 2)
        self.assertEqual(people[0].name, 'User B')
        self.assertEqual(people[1].name, 'User C')

        # Test slice limit and skip
        people = list(self.Person.objects[1:2])
        self.assertEqual(len(people), 1)
        self.assertEqual(people[0].name, 'User B')

        people = list(self.Person.objects[1:1])
        self.assertEqual(len(people), 0)

        # Test slice out of range
        people = list(self.Person.objects[80000:80001])
        self.assertEqual(len(people), 0)

    def test_find_one(self):
        """Ensure that a query using find_one returns a valid result.
        """
        person1 = self.Person(name="User A", age=20)
        person1.save()
        person2 = self.Person(name="User B", age=30)
        person2.save()

        # Retrieve the first person from the database
        person = self.Person.objects.first()
        self.assertTrue(isinstance(person, self.Person))
        self.assertEqual(person.name, "User A")
        self.assertEqual(person.age, 20)

        # Use a query to filter the people found to just person2
        person = self.Person.objects(age=30).first()
        self.assertEqual(person.name, "User B")

        person = self.Person.objects(age__lt=30).first()
        self.assertEqual(person.name, "User A")

        # Use array syntax
        person = self.Person.objects[0]
        self.assertEqual(person.name, "User A")

        person = self.Person.objects[1]
        self.assertEqual(person.name, "User B")

        self.assertRaises(IndexError, self.Person.objects.__getitem__, 2)

        # Find a document using just the object id
        person = self.Person.objects.with_id(person1.id)
        self.assertEqual(person.name, "User A")

    def test_find_only_one(self):
        """Ensure that a query using ``get`` returns at most one result.
        """
        # Try retrieving when no objects exists
        self.assertRaises(DoesNotExist, self.Person.objects.get)
        self.assertRaises(self.Person.DoesNotExist, self.Person.objects.get)

        person1 = self.Person(name="User A", age=20)
        person1.save()
        person2 = self.Person(name="User B", age=30)
        person2.save()

        # Retrieve the first person from the database
        self.assertRaises(MultipleObjectsReturned, self.Person.objects.get)
        self.assertRaises(self.Person.MultipleObjectsReturned,
                          self.Person.objects.get)

        # Use a query to filter the people found to just person2
        person = self.Person.objects.get(age=30)
        self.assertEqual(person.name, "User B")

        person = self.Person.objects.get(age__lt=30)
        self.assertEqual(person.name, "User A")

    def test_find_array_position(self):
        """Ensure that query by array position works.
        """
        class Comment(EmbeddedDocument):
            name = StringField()

        class Post(EmbeddedDocument):
            comments = ListField(EmbeddedDocumentField(Comment))

        class Blog(Document):
            tags = ListField(StringField())
            posts = ListField(EmbeddedDocumentField(Post))

        Blog.drop_collection()

        Blog.objects.create(tags=['a', 'b'])
        self.assertEqual(len(Blog.objects(tags__0='a')), 1)
        self.assertEqual(len(Blog.objects(tags__0='b')), 0)
        self.assertEqual(len(Blog.objects(tags__1='a')), 0)
        self.assertEqual(len(Blog.objects(tags__1='b')), 1)

        Blog.drop_collection()

        comment1 = Comment(name='testa')
        comment2 = Comment(name='testb')
        post1 = Post(comments=[comment1, comment2])
        post2 = Post(comments=[comment2, comment2])
        blog1 = Blog.objects.create(posts=[post1, post2])
        blog2 = Blog.objects.create(posts=[post2, post1])

        blog = Blog.objects(posts__0__comments__0__name='testa').get()
        self.assertEqual(blog, blog1)

        query = Blog.objects(posts__1__comments__1__name='testb')
        self.assertEqual(len(query), 2)

        query = Blog.objects(posts__1__comments__1__name='testa')
        self.assertEqual(len(query), 0)

        query = Blog.objects(posts__0__comments__1__name='testa')
        self.assertEqual(len(query), 0)

        Blog.drop_collection()

    def test_update_array_position(self):
        """Ensure that updating by array position works.

        Check update() and update_one() can take syntax like:
            set__posts__1__comments__1__name="testc"
        Check that it only works for ListFields.
        """
        class Comment(EmbeddedDocument):
            name = StringField()

        class Post(EmbeddedDocument):
            comments = ListField(EmbeddedDocumentField(Comment))

        class Blog(Document):
            tags = ListField(StringField())
            posts = ListField(EmbeddedDocumentField(Post))

        Blog.drop_collection()

        comment1 = Comment(name='testa')
        comment2 = Comment(name='testb')
        post1 = Post(comments=[comment1, comment2])
        post2 = Post(comments=[comment2, comment2])
        blog1 = Blog.objects.create(posts=[post1, post2])
        blog2 = Blog.objects.create(posts=[post2, post1])

        # Update all of the first comments of second posts of all blogs
        blog = Blog.objects().update(set__posts__1__comments__0__name="testc")
        testc_blogs = Blog.objects(posts__1__comments__0__name="testc")
        self.assertEqual(len(testc_blogs), 2)

        Blog.drop_collection()

        blog1 = Blog.objects.create(posts=[post1, post2])
        blog2 = Blog.objects.create(posts=[post2, post1])

        # Update only the first blog returned by the query
        blog = Blog.objects().update_one(
            set__posts__1__comments__1__name="testc")
        testc_blogs = Blog.objects(posts__1__comments__1__name="testc")
        self.assertEqual(len(testc_blogs), 1)

        # Check that using this indexing syntax on a non-list fails
        def non_list_indexing():
            Blog.objects().update(set__posts__1__comments__0__name__1="asdf")
        self.assertRaises(InvalidQueryError, non_list_indexing)

        Blog.drop_collection()

    def test_get_or_create(self):
        """Ensure that ``get_or_create`` returns one result or creates a new
        document.
        """
        person1 = self.Person(name="User A", age=20)
        person1.save()
        person2 = self.Person(name="User B", age=30)
        person2.save()

        # Retrieve the first person from the database
        self.assertRaises(MultipleObjectsReturned,
                          self.Person.objects.get_or_create)
        self.assertRaises(self.Person.MultipleObjectsReturned,
                          self.Person.objects.get_or_create)

        # Use a query to filter the people found to just person2
        person, created = self.Person.objects.get_or_create(age=30)
        self.assertEqual(person.name, "User B")
        self.assertEqual(created, False)

        person, created = self.Person.objects.get_or_create(age__lt=30)
        self.assertEqual(person.name, "User A")
        self.assertEqual(created, False)

        # Try retrieving when no objects exists - new doc should be created
        kwargs = dict(age=50, defaults={'name': 'User C'})
        person, created = self.Person.objects.get_or_create(**kwargs)
        self.assertEqual(created, True)

        person = self.Person.objects.get(age=50)
        self.assertEqual(person.name, "User C")

    def test_repeated_iteration(self):
        """Ensure that QuerySet rewinds itself one iteration finishes.
        """
        self.Person(name='Person 1').save()
        self.Person(name='Person 2').save()

        queryset = self.Person.objects
        people1 = [person for person in queryset]
        people2 = [person for person in queryset]

        self.assertEqual(people1, people2)

    def test_regex_query_shortcuts(self):
        """Ensure that contains, startswith, endswith, etc work.
        """
        person = self.Person(name='Guido van Rossum')
        person.save()

        # Test contains
        obj = self.Person.objects(name__contains='van').first()
        self.assertEqual(obj, person)
        obj = self.Person.objects(name__contains='Van').first()
        self.assertEqual(obj, None)
        obj = self.Person.objects(Q(name__contains='van')).first()
        self.assertEqual(obj, person)
        obj = self.Person.objects(Q(name__contains='Van')).first()
        self.assertEqual(obj, None)

        # Test icontains
        obj = self.Person.objects(name__icontains='Van').first()
        self.assertEqual(obj, person)
        obj = self.Person.objects(Q(name__icontains='Van')).first()
        self.assertEqual(obj, person)

        # Test startswith
        obj = self.Person.objects(name__startswith='Guido').first()
        self.assertEqual(obj, person)
        obj = self.Person.objects(name__startswith='guido').first()
        self.assertEqual(obj, None)
        obj = self.Person.objects(Q(name__startswith='Guido')).first()
        self.assertEqual(obj, person)
        obj = self.Person.objects(Q(name__startswith='guido')).first()
        self.assertEqual(obj, None)

        # Test istartswith
        obj = self.Person.objects(name__istartswith='guido').first()
        self.assertEqual(obj, person)
        obj = self.Person.objects(Q(name__istartswith='guido')).first()
        self.assertEqual(obj, person)

        # Test endswith
        obj = self.Person.objects(name__endswith='Rossum').first()
        self.assertEqual(obj, person)
        obj = self.Person.objects(name__endswith='rossuM').first()
        self.assertEqual(obj, None)
        obj = self.Person.objects(Q(name__endswith='Rossum')).first()
        self.assertEqual(obj, person)
        obj = self.Person.objects(Q(name__endswith='rossuM')).first()
        self.assertEqual(obj, None)

        # Test iendswith
        obj = self.Person.objects(name__iendswith='rossuM').first()
        self.assertEqual(obj, person)
        obj = self.Person.objects(Q(name__iendswith='rossuM')).first()
        self.assertEqual(obj, person)

        # Test exact
        obj = self.Person.objects(name__exact='Guido van Rossum').first()
        self.assertEqual(obj, person)
        obj = self.Person.objects(name__exact='Guido van rossum').first()
        self.assertEqual(obj, None)
        obj = self.Person.objects(name__exact='Guido van Rossu').first()
        self.assertEqual(obj, None)
        obj = self.Person.objects(Q(name__exact='Guido van Rossum')).first()
        self.assertEqual(obj, person)
        obj = self.Person.objects(Q(name__exact='Guido van rossum')).first()
        self.assertEqual(obj, None)
        obj = self.Person.objects(Q(name__exact='Guido van Rossu')).first()
        self.assertEqual(obj, None)

        # Test iexact
        obj = self.Person.objects(name__iexact='gUIDO VAN rOSSUM').first()
        self.assertEqual(obj, person)
        obj = self.Person.objects(name__iexact='gUIDO VAN rOSSU').first()
        self.assertEqual(obj, None)
        obj = self.Person.objects(Q(name__iexact='gUIDO VAN rOSSUM')).first()
        self.assertEqual(obj, person)
        obj = self.Person.objects(Q(name__iexact='gUIDO VAN rOSSU')).first()
        self.assertEqual(obj, None)

        # Test unsafe expressions
        person = self.Person(name='Guido van Rossum [.\'Geek\']')
        person.save()

        obj = self.Person.objects(Q(name__icontains='[.\'Geek')).first()
        self.assertEqual(obj, person)

    def test_not(self):
        """Ensure that the __not operator works as expected.
        """
        alice = self.Person(name='Alice', age=25)
        alice.save()

        obj = self.Person.objects(name__iexact='alice').first()
        self.assertEqual(obj, alice)

        obj = self.Person.objects(name__not__iexact='alice').first()
        self.assertEqual(obj, None)

    def test_filter_chaining(self):
        """Ensure filters can be chained together.
        """
        class BlogPost(Document):
            title = StringField()
            is_published = BooleanField()
            published_date = DateTimeField()

            @queryset_manager
            def published(doc_cls, queryset):
                return queryset(is_published=True)

        blog_post_1 = BlogPost(title="Blog Post #1",
                               is_published = True,
                               published_date=datetime(2010, 1, 5, 0, 0 ,0))
        blog_post_2 = BlogPost(title="Blog Post #2",
                               is_published = True,
                               published_date=datetime(2010, 1, 6, 0, 0 ,0))
        blog_post_3 = BlogPost(title="Blog Post #3",
                               is_published = True,
                               published_date=datetime(2010, 1, 7, 0, 0 ,0))

        blog_post_1.save()
        blog_post_2.save()
        blog_post_3.save()

        # find all published blog posts before 2010-01-07
        published_posts = BlogPost.published()
        published_posts = published_posts.filter(
            published_date__lt=datetime(2010, 1, 7, 0, 0 ,0))
        self.assertEqual(published_posts.count(), 2)

        BlogPost.drop_collection()

    def test_ordering(self):
        """Ensure default ordering is applied and can be overridden.
        """
        class BlogPost(Document):
            title = StringField()
            published_date = DateTimeField()

            meta = {
                'ordering': ['-published_date']
            }

        BlogPost.drop_collection()

        blog_post_1 = BlogPost(title="Blog Post #1",
                               published_date=datetime(2010, 1, 5, 0, 0 ,0))
        blog_post_2 = BlogPost(title="Blog Post #2",
                               published_date=datetime(2010, 1, 6, 0, 0 ,0))
        blog_post_3 = BlogPost(title="Blog Post #3",
                               published_date=datetime(2010, 1, 7, 0, 0 ,0))

        blog_post_1.save()
        blog_post_2.save()
        blog_post_3.save()

        # get the "first" BlogPost using default ordering
        # from BlogPost.meta.ordering
        latest_post = BlogPost.objects.first()
        self.assertEqual(latest_post.title, "Blog Post #3")

        # override default ordering, order BlogPosts by "published_date"
        first_post = BlogPost.objects.order_by("+published_date").first()
        self.assertEqual(first_post.title, "Blog Post #1")

        BlogPost.drop_collection()

    def test_only(self):
        """Ensure that QuerySet.only only returns the requested fields.
        """
        person = self.Person(name='test', age=25)
        person.save()

        obj = self.Person.objects.only('name').get()
        self.assertEqual(obj.name, person.name)
        self.assertEqual(obj.age, None)

        obj = self.Person.objects.only('age').get()
        self.assertEqual(obj.name, None)
        self.assertEqual(obj.age, person.age)

        obj = self.Person.objects.only('name', 'age').get()
        self.assertEqual(obj.name, person.name)
        self.assertEqual(obj.age, person.age)

        # Check polymorphism still works
        class Employee(self.Person):
            salary = IntField(db_field='wage')

        employee = Employee(name='test employee', age=40, salary=30000)
        employee.save()

        obj = self.Person.objects(id=employee.id).only('age').get()
        self.assertTrue(isinstance(obj, Employee))

        # Check field names are looked up properly
        obj = Employee.objects(id=employee.id).only('salary').get()
        self.assertEqual(obj.salary, employee.salary)
        self.assertEqual(obj.name, None)

    def test_only_with_subfields(self):
        class User(EmbeddedDocument):
            name = StringField()
            email = StringField()

        class Comment(EmbeddedDocument):
            title = StringField()
            text = StringField()

        class BlogPost(Document):
            content = StringField()
            author = EmbeddedDocumentField(User)
            comments = ListField(EmbeddedDocumentField(Comment))

        BlogPost.drop_collection()

        post = BlogPost(content='Had a good coffee today...')
        post.author = User(name='Test User')
        post.comments = [Comment(title='I aggree', text='Great post!'), Comment(title='Coffee', text='I hate coffee')]
        post.save()

        obj = BlogPost.objects.only('author.name',).get()
        self.assertEqual(obj.content, None)
        self.assertEqual(obj.author.email, None)
        self.assertEqual(obj.author.name, 'Test User')
        self.assertEqual(obj.comments, [])

        obj = BlogPost.objects.only('content', 'comments.title',).get()
        self.assertEqual(obj.content, 'Had a good coffee today...')
        self.assertEqual(obj.author, None)
        self.assertEqual(obj.comments[0].title, 'I aggree')
        self.assertEqual(obj.comments[1].title, 'Coffee')
        self.assertEqual(obj.comments[0].text, None)
        self.assertEqual(obj.comments[1].text, None)

        obj = BlogPost.objects.only('comments',).get()
        self.assertEqual(obj.content, None)
        self.assertEqual(obj.author, None)
        self.assertEqual(obj.comments[0].title, 'I aggree')
        self.assertEqual(obj.comments[1].title, 'Coffee')
        self.assertEqual(obj.comments[0].text, 'Great post!')
        self.assertEqual(obj.comments[1].text, 'I hate coffee')

        BlogPost.drop_collection()

    def test_exclude(self):
        class User(EmbeddedDocument):
            name = StringField()
            email = StringField()

        class Comment(EmbeddedDocument):
            title = StringField()
            text = StringField()

        class BlogPost(Document):
            content = StringField()
            author = EmbeddedDocumentField(User)
            comments = ListField(EmbeddedDocumentField(Comment))

        BlogPost.drop_collection()

        post = BlogPost(content='Had a good coffee today...')
        post.author = User(name='Test User')
        post.comments = [Comment(title='I aggree', text='Great post!'), Comment(title='Coffee', text='I hate coffee')]
        post.save()

        obj = BlogPost.objects.exclude('author', 'comments.text').get()
        self.assertEqual(obj.author, None)
        self.assertEqual(obj.content, 'Had a good coffee today...')
        self.assertEqual(obj.comments[0].title, 'I aggree')
        self.assertEqual(obj.comments[0].text, None)

        BlogPost.drop_collection()

    def test_exclude_only_combining(self):
        class Attachment(EmbeddedDocument):
            name = StringField()
            content = StringField()

        class Email(Document):
            sender = StringField()
            to = StringField()
            subject = StringField()
            body = StringField()
            content_type = StringField()
            attachments = ListField(EmbeddedDocumentField(Attachment))

        Email.drop_collection()
        email = Email(sender='me', to='you', subject='From Russia with Love', body='Hello!', content_type='text/plain')
        email.attachments = [
            Attachment(name='file1.doc', content='ABC'),
            Attachment(name='file2.doc', content='XYZ'),
        ]
        email.save()

        obj = Email.objects.exclude('content_type').exclude('body').get()
        self.assertEqual(obj.sender, 'me')
        self.assertEqual(obj.to, 'you')
        self.assertEqual(obj.subject, 'From Russia with Love')
        self.assertEqual(obj.body, None)
        self.assertEqual(obj.content_type, None)

        obj = Email.objects.only('sender', 'to').exclude('body', 'sender').get()
        self.assertEqual(obj.sender, None)
        self.assertEqual(obj.to, 'you')
        self.assertEqual(obj.subject, None)
        self.assertEqual(obj.body, None)
        self.assertEqual(obj.content_type, None)

        obj = Email.objects.exclude('attachments.content').exclude('body').only('to', 'attachments.name').get()
        self.assertEqual(obj.attachments[0].name, 'file1.doc')
        self.assertEqual(obj.attachments[0].content, None)
        self.assertEqual(obj.sender, None)
        self.assertEqual(obj.to, 'you')
        self.assertEqual(obj.subject, None)
        self.assertEqual(obj.body, None)
        self.assertEqual(obj.content_type, None)

        Email.drop_collection()

    def test_all_fields(self):

        class Email(Document):
            sender = StringField()
            to = StringField()
            subject = StringField()
            body = StringField()
            content_type = StringField()

        Email.drop_collection()

        email = Email(sender='me', to='you', subject='From Russia with Love', body='Hello!', content_type='text/plain')
        email.save()

        obj = Email.objects.exclude('content_type', 'body').only('to', 'body').all_fields().get()
        self.assertEqual(obj.sender, 'me')
        self.assertEqual(obj.to, 'you')
        self.assertEqual(obj.subject, 'From Russia with Love')
        self.assertEqual(obj.body, 'Hello!')
        self.assertEqual(obj.content_type, 'text/plain')

        Email.drop_collection()

<<<<<<< HEAD
=======
    def test_slicing_fields(self):
        """Ensure that query slicing an array works.
        """
        class Numbers(Document):
            n = ListField(IntField())

        Numbers.drop_collection()

        numbers = Numbers(n=[0,1,2,3,4,5,-5,-4,-3,-2,-1])
        numbers.save()

        # first three
        numbers = Numbers.objects.fields(slice__n=3).get()
        self.assertEquals(numbers.n, [0, 1, 2])

        # last three
        numbers = Numbers.objects.fields(slice__n=-3).get()
        self.assertEquals(numbers.n, [-3, -2, -1])

        # skip 2, limit 3
        numbers = Numbers.objects.fields(slice__n=[2, 3]).get()
        self.assertEquals(numbers.n, [2, 3, 4])

        # skip to fifth from last, limit 4
        numbers = Numbers.objects.fields(slice__n=[-5, 4]).get()
        self.assertEquals(numbers.n, [-5, -4, -3, -2])

        # skip to fifth from last, limit 10
        numbers = Numbers.objects.fields(slice__n=[-5, 10]).get()
        self.assertEquals(numbers.n, [-5, -4, -3, -2, -1])

        # skip to fifth from last, limit 10 dict method
        numbers = Numbers.objects.fields(n={"$slice": [-5, 10]}).get()
        self.assertEquals(numbers.n, [-5, -4, -3, -2, -1])

    def test_slicing_nested_fields(self):
        """Ensure that query slicing an embedded array works.
        """

        class EmbeddedNumber(EmbeddedDocument):
            n = ListField(IntField())

        class Numbers(Document):
            embedded = EmbeddedDocumentField(EmbeddedNumber)

        Numbers.drop_collection()

        numbers = Numbers()
        numbers.embedded = EmbeddedNumber(n=[0,1,2,3,4,5,-5,-4,-3,-2,-1])
        numbers.save()

        # first three
        numbers = Numbers.objects.fields(slice__embedded__n=3).get()
        self.assertEquals(numbers.embedded.n, [0, 1, 2])

        # last three
        numbers = Numbers.objects.fields(slice__embedded__n=-3).get()
        self.assertEquals(numbers.embedded.n, [-3, -2, -1])

        # skip 2, limit 3
        numbers = Numbers.objects.fields(slice__embedded__n=[2, 3]).get()
        self.assertEquals(numbers.embedded.n, [2, 3, 4])

        # skip to fifth from last, limit 4
        numbers = Numbers.objects.fields(slice__embedded__n=[-5, 4]).get()
        self.assertEquals(numbers.embedded.n, [-5, -4, -3, -2])

        # skip to fifth from last, limit 10
        numbers = Numbers.objects.fields(slice__embedded__n=[-5, 10]).get()
        self.assertEquals(numbers.embedded.n, [-5, -4, -3, -2, -1])

        # skip to fifth from last, limit 10 dict method
        numbers = Numbers.objects.fields(embedded__n={"$slice": [-5, 10]}).get()
        self.assertEquals(numbers.embedded.n, [-5, -4, -3, -2, -1])

>>>>>>> 38611035
    def test_find_embedded(self):
        """Ensure that an embedded document is properly returned from a query.
        """
        class User(EmbeddedDocument):
            name = StringField()

        class BlogPost(Document):
            content = StringField()
            author = EmbeddedDocumentField(User)

        BlogPost.drop_collection()

        post = BlogPost(content='Had a good coffee today...')
        post.author = User(name='Test User')
        post.save()

        result = BlogPost.objects.first()
        self.assertTrue(isinstance(result.author, User))
        self.assertEqual(result.author.name, 'Test User')

        BlogPost.drop_collection()

    def test_find_dict_item(self):
        """Ensure that DictField items may be found.
        """
        class BlogPost(Document):
            info = DictField()

        BlogPost.drop_collection()

        post = BlogPost(info={'title': 'test'})
        post.save()

        post_obj = BlogPost.objects(info__title='test').first()
        self.assertEqual(post_obj.id, post.id)

        BlogPost.drop_collection()

    def test_q(self):
        """Ensure that Q objects may be used to query for documents.
        """
        class BlogPost(Document):
            title = StringField()
            publish_date = DateTimeField()
            published = BooleanField()

        BlogPost.drop_collection()

        post1 = BlogPost(title='Test 1', publish_date=datetime(2010, 1, 8), published=False)
        post1.save()

        post2 = BlogPost(title='Test 2', publish_date=datetime(2010, 1, 15), published=True)
        post2.save()

        post3 = BlogPost(title='Test 3', published=True)
        post3.save()

        post4 = BlogPost(title='Test 4', publish_date=datetime(2010, 1, 8))
        post4.save()

        post5 = BlogPost(title='Test 1', publish_date=datetime(2010, 1, 15))
        post5.save()

        post6 = BlogPost(title='Test 1', published=False)
        post6.save()

        # Check ObjectId lookup works
        obj = BlogPost.objects(id=post1.id).first()
        self.assertEqual(obj, post1)

        # Check Q object combination with one does not exist
        q = BlogPost.objects(Q(title='Test 5') | Q(published=True))
        posts = [post.id for post in q]

        published_posts = (post2, post3)
        self.assertTrue(all(obj.id in posts for obj in published_posts))

        q = BlogPost.objects(Q(title='Test 1') | Q(published=True))
        posts = [post.id for post in q]
        published_posts = (post1, post2, post3, post5, post6)
        self.assertTrue(all(obj.id in posts for obj in published_posts))
<<<<<<< HEAD
		
=======

>>>>>>> 38611035

        # Check Q object combination
        date = datetime(2010, 1, 10)
        q = BlogPost.objects(Q(publish_date__lte=date) | Q(published=True))
        posts = [post.id for post in q]

        published_posts = (post1, post2, post3, post4)
        self.assertTrue(all(obj.id in posts for obj in published_posts))

        self.assertFalse(any(obj.id in posts for obj in [post5, post6]))

        BlogPost.drop_collection()

        # Check the 'in' operator
        self.Person(name='user1', age=20).save()
        self.Person(name='user2', age=20).save()
        self.Person(name='user3', age=30).save()
        self.Person(name='user4', age=40).save()

        self.assertEqual(len(self.Person.objects(Q(age__in=[20]))), 2)
        self.assertEqual(len(self.Person.objects(Q(age__in=[20, 30]))), 3)

    def test_q_regex(self):
        """Ensure that Q objects can be queried using regexes.
        """
        person = self.Person(name='Guido van Rossum')
        person.save()

        import re
        obj = self.Person.objects(Q(name=re.compile('^Gui'))).first()
        self.assertEqual(obj, person)
        obj = self.Person.objects(Q(name=re.compile('^gui'))).first()
        self.assertEqual(obj, None)

        obj = self.Person.objects(Q(name=re.compile('^gui', re.I))).first()
        self.assertEqual(obj, person)

        obj = self.Person.objects(Q(name__not=re.compile('^bob'))).first()
        self.assertEqual(obj, person)

        obj = self.Person.objects(Q(name__not=re.compile('^Gui'))).first()
        self.assertEqual(obj, None)

    def test_q_lists(self):
        """Ensure that Q objects query ListFields correctly.
        """
        class BlogPost(Document):
            tags = ListField(StringField())

        BlogPost.drop_collection()

        BlogPost(tags=['python', 'mongo']).save()
        BlogPost(tags=['python']).save()

        self.assertEqual(len(BlogPost.objects(Q(tags='mongo'))), 1)
        self.assertEqual(len(BlogPost.objects(Q(tags='python'))), 2)

        BlogPost.drop_collection()

    def test_exec_js_query(self):
        """Ensure that queries are properly formed for use in exec_js.
        """
        class BlogPost(Document):
            hits = IntField()
            published = BooleanField()

        BlogPost.drop_collection()

        post1 = BlogPost(hits=1, published=False)
        post1.save()

        post2 = BlogPost(hits=1, published=True)
        post2.save()

        post3 = BlogPost(hits=1, published=True)
        post3.save()

        js_func = """
            function(hitsField) {
                var count = 0;
                db[collection].find(query).forEach(function(doc) {
                    count += doc[hitsField];
                });
                return count;
            }
        """

        # Ensure that normal queries work
        c = BlogPost.objects(published=True).exec_js(js_func, 'hits')
        self.assertEqual(c, 2)

        c = BlogPost.objects(published=False).exec_js(js_func, 'hits')
        self.assertEqual(c, 1)

        # Ensure that Q object queries work
        c = BlogPost.objects(Q(published=True)).exec_js(js_func, 'hits')
        self.assertEqual(c, 2)

        c = BlogPost.objects(Q(published=False)).exec_js(js_func, 'hits')
        self.assertEqual(c, 1)

        BlogPost.drop_collection()

    def test_exec_js_field_sub(self):
        """Ensure that field substitutions occur properly in exec_js functions.
        """
        class Comment(EmbeddedDocument):
            content = StringField(db_field='body')

        class BlogPost(Document):
            name = StringField(db_field='doc-name')
            comments = ListField(EmbeddedDocumentField(Comment),
                                 db_field='cmnts')

        BlogPost.drop_collection()

        comments1 = [Comment(content='cool'), Comment(content='yay')]
        post1 = BlogPost(name='post1', comments=comments1)
        post1.save()

        comments2 = [Comment(content='nice stuff')]
        post2 = BlogPost(name='post2', comments=comments2)
        post2.save()

        code = """
        function getComments() {
            var comments = [];
            db[collection].find(query).forEach(function(doc) {
                var docComments = doc[~comments];
                for (var i = 0; i < docComments.length; i++) {
                    comments.push({
                        'document': doc[~name],
                        'comment': doc[~comments][i][~comments.content]
                    });
                }
            });
            return comments;
        }
        """

        sub_code = BlogPost.objects._sub_js_fields(code)
        code_chunks = ['doc["cmnts"];', 'doc["doc-name"],',
                       'doc["cmnts"][i]["body"]']
        for chunk in code_chunks:
            self.assertTrue(chunk in sub_code)

        results = BlogPost.objects.exec_js(code)
        expected_results = [
            {u'comment': u'cool', u'document': u'post1'},
            {u'comment': u'yay', u'document': u'post1'},
            {u'comment': u'nice stuff', u'document': u'post2'},
        ]
        self.assertEqual(results, expected_results)

        BlogPost.drop_collection()

    def test_delete(self):
        """Ensure that documents are properly deleted from the database.
        """
        self.Person(name="User A", age=20).save()
        self.Person(name="User B", age=30).save()
        self.Person(name="User C", age=40).save()

        self.assertEqual(len(self.Person.objects), 3)

        self.Person.objects(age__lt=30).delete()
        self.assertEqual(len(self.Person.objects), 2)

        self.Person.objects.delete()
        self.assertEqual(len(self.Person.objects), 0)

    def test_reverse_delete_rule_cascade(self):
        """Ensure cascading deletion of referring documents from the database.
        """
        class BlogPost(Document):
            content = StringField()
            author = ReferenceField(self.Person, reverse_delete_rule=CASCADE)
        BlogPost.drop_collection()

        me = self.Person(name='Test User')
        me.save()
        someoneelse = self.Person(name='Some-one Else')
        someoneelse.save()

        BlogPost(content='Watching TV', author=me).save()
        BlogPost(content='Chilling out', author=me).save()
        BlogPost(content='Pro Testing', author=someoneelse).save()

        self.assertEqual(3, BlogPost.objects.count())
        self.Person.objects(name='Test User').delete()
        self.assertEqual(1, BlogPost.objects.count())

    def test_reverse_delete_rule_nullify(self):
        """Ensure nullification of references to deleted documents.
        """
        class Category(Document):
            name = StringField()

        class BlogPost(Document):
            content = StringField()
            category = ReferenceField(Category, reverse_delete_rule=NULLIFY)

        BlogPost.drop_collection()
        Category.drop_collection()

        lameness = Category(name='Lameness')
        lameness.save()

        post = BlogPost(content='Watching TV', category=lameness)
        post.save()

        self.assertEqual(1, BlogPost.objects.count())
        self.assertEqual('Lameness', BlogPost.objects.first().category.name)
        Category.objects.delete()
        self.assertEqual(1, BlogPost.objects.count())
        self.assertEqual(None, BlogPost.objects.first().category)

    def test_reverse_delete_rule_deny(self):
        """Ensure deletion gets denied on documents that still have references
        to them.
        """
        class BlogPost(Document):
            content = StringField()
            author = ReferenceField(self.Person, reverse_delete_rule=DENY)

        BlogPost.drop_collection()
        self.Person.drop_collection()

        me = self.Person(name='Test User')
        me.save()

        post = BlogPost(content='Watching TV', author=me)
        post.save()

        self.assertRaises(OperationError, self.Person.objects.delete)

    def test_update(self):
        """Ensure that atomic updates work properly.
        """
        class BlogPost(Document):
            title = StringField()
            hits = IntField()
            tags = ListField(StringField())

        BlogPost.drop_collection()

        post = BlogPost(name="Test Post", hits=5, tags=['test'])
        post.save()

        BlogPost.objects.update(set__hits=10)
        post.reload()
        self.assertEqual(post.hits, 10)

        BlogPost.objects.update_one(inc__hits=1)
        post.reload()
        self.assertEqual(post.hits, 11)

        BlogPost.objects.update_one(dec__hits=1)
        post.reload()
        self.assertEqual(post.hits, 10)

        BlogPost.objects.update(push__tags='mongo')
        post.reload()
        self.assertTrue('mongo' in post.tags)

        BlogPost.objects.update_one(push_all__tags=['db', 'nosql'])
        post.reload()
        self.assertTrue('db' in post.tags and 'nosql' in post.tags)

        tags = post.tags[:-1]
        BlogPost.objects.update(pop__tags=1)
        post.reload()
        self.assertEqual(post.tags, tags)

        BlogPost.objects.update_one(add_to_set__tags='unique')
        BlogPost.objects.update_one(add_to_set__tags='unique')
        post.reload()
        self.assertEqual(post.tags.count('unique'), 1)

        self.assertNotEqual(post.hits, None)
        BlogPost.objects.update_one(unset__hits=1)
        post.reload()
        self.assertEqual(post.hits, None)
<<<<<<< HEAD
        
=======

>>>>>>> 38611035
        BlogPost.drop_collection()

    def test_update_pull(self):
        """Ensure that the 'pull' update operation works correctly.
        """
        class BlogPost(Document):
            slug = StringField()
            tags = ListField(StringField())

        post = BlogPost(slug="test", tags=['code', 'mongodb', 'code'])
        post.save()

        BlogPost.objects(slug="test").update(pull__tags="code")
        post.reload()
        self.assertTrue('code' not in post.tags)
        self.assertEqual(len(post.tags), 1)

    def test_order_by(self):
        """Ensure that QuerySets may be ordered.
        """
        self.Person(name="User A", age=20).save()
        self.Person(name="User B", age=40).save()
        self.Person(name="User C", age=30).save()

        names = [p.name for p in self.Person.objects.order_by('-age')]
        self.assertEqual(names, ['User B', 'User C', 'User A'])

        names = [p.name for p in self.Person.objects.order_by('+age')]
        self.assertEqual(names, ['User A', 'User C', 'User B'])

        names = [p.name for p in self.Person.objects.order_by('age')]
        self.assertEqual(names, ['User A', 'User C', 'User B'])

        ages = [p.age for p in self.Person.objects.order_by('-name')]
        self.assertEqual(ages, [30, 40, 20])

    def test_map_reduce(self):
        """Ensure map/reduce is both mapping and reducing.
        """
        class BlogPost(Document):
            title = StringField()
            tags = ListField(StringField(), db_field='post-tag-list')

        BlogPost.drop_collection()

        BlogPost(title="Post #1", tags=['music', 'film', 'print']).save()
        BlogPost(title="Post #2", tags=['music', 'film']).save()
        BlogPost(title="Post #3", tags=['film', 'photography']).save()

        map_f = """
            function() {
                this[~tags].forEach(function(tag) {
                    emit(tag, 1);
                });
            }
        """

        reduce_f = """
            function(key, values) {
                var total = 0;
                for(var i=0; i<values.length; i++) {
                    total += values[i];
                }
                return total;
            }
        """

        # run a map/reduce operation spanning all posts
        results = BlogPost.objects.map_reduce(map_f, reduce_f, "myresults")
        results = list(results)
        self.assertEqual(len(results), 4)

        music = filter(lambda r: r.key == "music", results)[0]
        self.assertEqual(music.value, 2)

        film = filter(lambda r: r.key == "film", results)[0]
        self.assertEqual(film.value, 3)

        BlogPost.drop_collection()

    def test_map_reduce_with_custom_object_ids(self):
        """Ensure that QuerySet.map_reduce works properly with custom
        primary keys.
        """

        class BlogPost(Document):
            title = StringField(primary_key=True)
            tags = ListField(StringField())

        post1 = BlogPost(title="Post #1", tags=["mongodb", "mongoengine"])
        post2 = BlogPost(title="Post #2", tags=["django", "mongodb"])
        post3 = BlogPost(title="Post #3", tags=["hitchcock films"])

        post1.save()
        post2.save()
        post3.save()

        self.assertEqual(BlogPost._fields['title'].db_field, '_id')
        self.assertEqual(BlogPost._meta['id_field'], 'title')

        map_f = """
            function() {
                emit(this._id, 1);
            }
        """

        # reduce to a list of tag ids and counts
        reduce_f = """
            function(key, values) {
                var total = 0;
                for(var i=0; i<values.length; i++) {
                    total += values[i];
                }
                return total;
            }
        """

        results = BlogPost.objects.map_reduce(map_f, reduce_f, "myresults")
        results = list(results)

        self.assertEqual(results[0].object, post1)
        self.assertEqual(results[1].object, post2)
        self.assertEqual(results[2].object, post3)

        BlogPost.drop_collection()

    def test_map_reduce_finalize(self):
        """Ensure that map, reduce, and finalize run and introduce "scope"
        by simulating "hotness" ranking with Reddit algorithm.
        """
        from time import mktime

        class Link(Document):
            title = StringField(db_field='bpTitle')
            up_votes = IntField()
            down_votes = IntField()
            submitted = DateTimeField(db_field='sTime')

        Link.drop_collection()

        now = datetime.utcnow()

        # Note: Test data taken from a custom Reddit homepage on
        # Fri, 12 Feb 2010 14:36:00 -0600. Link ordering should
        # reflect order of insertion below, but is not influenced
        # by insertion order.
        Link(title = "Google Buzz auto-followed a woman's abusive ex ...",
             up_votes = 1079,
             down_votes = 553,
             submitted = now-timedelta(hours=4)).save()
        Link(title = "We did it! Barbie is a computer engineer.",
             up_votes = 481,
             down_votes = 124,
             submitted = now-timedelta(hours=2)).save()
        Link(title = "This Is A Mosquito Getting Killed By A Laser",
             up_votes = 1446,
             down_votes = 530,
             submitted=now-timedelta(hours=13)).save()
        Link(title = "Arabic flashcards land physics student in jail.",
             up_votes = 215,
             down_votes = 105,
             submitted = now-timedelta(hours=6)).save()
        Link(title = "The Burger Lab: Presenting, the Flood Burger",
             up_votes = 48,
             down_votes = 17,
             submitted = now-timedelta(hours=5)).save()
        Link(title="How to see polarization with the naked eye",
             up_votes = 74,
             down_votes = 13,
             submitted = now-timedelta(hours=10)).save()

        map_f = """
            function() {
                emit(this[~id], {up_delta: this[~up_votes] - this[~down_votes],
                                sub_date: this[~submitted].getTime() / 1000})
            }
        """

        reduce_f = """
            function(key, values) {
                data = values[0];

                x = data.up_delta;

                // calculate time diff between reddit epoch and submission
                sec_since_epoch = data.sub_date - reddit_epoch;

                // calculate 'Y'
                if(x > 0) {
                    y = 1;
                } else if (x = 0) {
                    y = 0;
                } else {
                    y = -1;
                }

                // calculate 'Z', the maximal value
                if(Math.abs(x) >= 1) {
                    z = Math.abs(x);
                } else {
                    z = 1;
                }

                return {x: x, y: y, z: z, t_s: sec_since_epoch};
            }
        """

        finalize_f = """
            function(key, value) {
                // f(sec_since_epoch,y,z) =
                //                    log10(z) + ((y*sec_since_epoch) / 45000)
                z_10 = Math.log(value.z) / Math.log(10);
                weight = z_10 + ((value.y * value.t_s) / 45000);
                return weight;
            }
        """

        # provide the reddit epoch (used for ranking) as a variable available
        # to all phases of the map/reduce operation: map, reduce, and finalize.
        reddit_epoch = mktime(datetime(2005, 12, 8, 7, 46, 43).timetuple())
        scope = {'reddit_epoch': reddit_epoch}

        # run a map/reduce operation across all links. ordering is set
        # to "-value", which orders the "weight" value returned from
        # "finalize_f" in descending order.
        results = Link.objects.order_by("-value")
        results = results.map_reduce(map_f,
                                     reduce_f,
                                     "myresults",
                                     finalize_f=finalize_f,
                                     scope=scope)
        results = list(results)

        # assert troublesome Buzz article is ranked 1st
        self.assertTrue(results[0].object.title.startswith("Google Buzz"))

        # assert laser vision is ranked last
        self.assertTrue(results[-1].object.title.startswith("How to see"))

        Link.drop_collection()

    def test_item_frequencies(self):
        """Ensure that item frequencies are properly generated from lists.
        """
        class BlogPost(Document):
            hits = IntField()
            tags = ListField(StringField(), db_field='blogTags')

        BlogPost.drop_collection()

        BlogPost(hits=1, tags=['music', 'film', 'actors', 'watch']).save()
        BlogPost(hits=2, tags=['music']).save()
        BlogPost(hits=2, tags=['music', 'actors']).save()

        f = BlogPost.objects.item_frequencies('tags')
        f = dict((key, int(val)) for key, val in f.items())
        self.assertEqual(set(['music', 'film', 'actors', 'watch']), set(f.keys()))
        self.assertEqual(f['music'], 3)
        self.assertEqual(f['actors'], 2)
        self.assertEqual(f['film'], 1)

        # Ensure query is taken into account
        f = BlogPost.objects(hits__gt=1).item_frequencies('tags')
        f = dict((key, int(val)) for key, val in f.items())
        self.assertEqual(set(['music', 'actors']), set(f.keys()))
        self.assertEqual(f['music'], 2)
        self.assertEqual(f['actors'], 1)

        # Check that normalization works
        f = BlogPost.objects.item_frequencies('tags', normalize=True)
        self.assertAlmostEqual(f['music'], 3.0/7.0)
        self.assertAlmostEqual(f['actors'], 2.0/7.0)
        self.assertAlmostEqual(f['film'], 1.0/7.0)

        # Check item_frequencies works for non-list fields
        f = BlogPost.objects.item_frequencies('hits')
        f = dict((key, int(val)) for key, val in f.items())
        self.assertEqual(set(['1', '2']), set(f.keys()))
        self.assertEqual(f['1'], 1)
        self.assertEqual(f['2'], 2)

        BlogPost.drop_collection()

    def test_average(self):
        """Ensure that field can be averaged correctly.
        """
        self.Person(name='person', age=0).save()
        self.assertEqual(int(self.Person.objects.average('age')), 0)

        ages = [23, 54, 12, 94, 27]
        for i, age in enumerate(ages):
            self.Person(name='test%s' % i, age=age).save()

        avg = float(sum(ages)) / (len(ages) + 1) # take into account the 0
        self.assertAlmostEqual(int(self.Person.objects.average('age')), avg)

        self.Person(name='ageless person').save()
        self.assertEqual(int(self.Person.objects.average('age')), avg)

    def test_sum(self):
        """Ensure that field can be summed over correctly.
        """
        ages = [23, 54, 12, 94, 27]
        for i, age in enumerate(ages):
            self.Person(name='test%s' % i, age=age).save()

        self.assertEqual(int(self.Person.objects.sum('age')), sum(ages))

        self.Person(name='ageless person').save()
        self.assertEqual(int(self.Person.objects.sum('age')), sum(ages))

    def test_distinct(self):
        """Ensure that the QuerySet.distinct method works.
        """
        self.Person(name='Mr Orange', age=20).save()
        self.Person(name='Mr White', age=20).save()
        self.Person(name='Mr Orange', age=30).save()
        self.Person(name='Mr Pink', age=30).save()
        self.assertEqual(set(self.Person.objects.distinct('name')),
                         set(['Mr Orange', 'Mr White', 'Mr Pink']))
        self.assertEqual(set(self.Person.objects.distinct('age')),
                         set([20, 30]))
        self.assertEqual(set(self.Person.objects(age=30).distinct('name')),
                         set(['Mr Orange', 'Mr Pink']))

    def test_custom_manager(self):
        """Ensure that custom QuerySetManager instances work as expected.
        """
        class BlogPost(Document):
            tags = ListField(StringField())
            deleted = BooleanField(default=False)
            date = DateTimeField(default=datetime.now)

            @queryset_manager
            def objects(doc_cls, queryset):
                return queryset(deleted=False)

            @queryset_manager
            def music_posts(doc_cls, queryset):
                return queryset(tags='music', deleted=False).order_by('-date')

        BlogPost.drop_collection()

        post1 = BlogPost(tags=['music', 'film'])
        post1.save()
        post2 = BlogPost(tags=['music'])
        post2.save()
        post3 = BlogPost(tags=['film', 'actors'])
        post3.save()
        post4 = BlogPost(tags=['film', 'actors'], deleted=True)
        post4.save()

        self.assertEqual([p.id for p in BlogPost.objects],
                         [post1.id, post2.id, post3.id])
        self.assertEqual([p.id for p in BlogPost.music_posts],
                         [post2.id, post1.id])

        BlogPost.drop_collection()

    def test_query_field_name(self):
        """Ensure that the correct field name is used when querying.
        """
        class Comment(EmbeddedDocument):
            content = StringField(db_field='commentContent')

        class BlogPost(Document):
            title = StringField(db_field='postTitle')
            comments = ListField(EmbeddedDocumentField(Comment),
                                 db_field='postComments')


        BlogPost.drop_collection()

        data = {'title': 'Post 1', 'comments': [Comment(content='test')]}
        post = BlogPost(**data)
        post.save()

        self.assertTrue('postTitle' in
                        BlogPost.objects(title=data['title'])._query)
        self.assertFalse('title' in
                         BlogPost.objects(title=data['title'])._query)
        self.assertEqual(len(BlogPost.objects(title=data['title'])), 1)

        self.assertTrue('_id' in BlogPost.objects(pk=post.id)._query)
        self.assertEqual(len(BlogPost.objects(pk=post.id)), 1)

        self.assertTrue('postComments.commentContent' in
                        BlogPost.objects(comments__content='test')._query)
        self.assertEqual(len(BlogPost.objects(comments__content='test')), 1)

        BlogPost.drop_collection()

    def test_query_pk_field_name(self):
        """Ensure that the correct "primary key" field name is used when querying
        """
        class BlogPost(Document):
            title = StringField(primary_key=True, db_field='postTitle')

        BlogPost.drop_collection()

        data = { 'title':'Post 1' }
        post = BlogPost(**data)
        post.save()

        self.assertTrue('_id' in BlogPost.objects(pk=data['title'])._query)
        self.assertTrue('_id' in BlogPost.objects(title=data['title'])._query)
        self.assertEqual(len(BlogPost.objects(pk=data['title'])), 1)

        BlogPost.drop_collection()

    def test_query_value_conversion(self):
        """Ensure that query values are properly converted when necessary.
        """
        class BlogPost(Document):
            author = ReferenceField(self.Person)

        BlogPost.drop_collection()

        person = self.Person(name='test', age=30)
        person.save()

        post = BlogPost(author=person)
        post.save()

        # Test that query may be performed by providing a document as a value
        # while using a ReferenceField's name - the document should be
        # converted to an DBRef, which is legal, unlike a Document object
        post_obj = BlogPost.objects(author=person).first()
        self.assertEqual(post.id, post_obj.id)

        # Test that lists of values work when using the 'in', 'nin' and 'all'
        post_obj = BlogPost.objects(author__in=[person]).first()
        self.assertEqual(post.id, post_obj.id)

        BlogPost.drop_collection()

    def test_update_value_conversion(self):
        """Ensure that values used in updates are converted before use.
        """
        class Group(Document):
            members = ListField(ReferenceField(self.Person))

        Group.drop_collection()

        user1 = self.Person(name='user1')
        user1.save()
        user2 = self.Person(name='user2')
        user2.save()

        group = Group()
        group.save()

        Group.objects(id=group.id).update(set__members=[user1, user2])
        group.reload()

        self.assertTrue(len(group.members) == 2)
        self.assertEqual(group.members[0].name, user1.name)
        self.assertEqual(group.members[1].name, user2.name)

        Group.drop_collection()

    def test_types_index(self):
        """Ensure that and index is used when '_types' is being used in a
        query.
        """
        class BlogPost(Document):
            date = DateTimeField()
            meta = {'indexes': ['-date']}

        # Indexes are lazy so use list() to perform query
        list(BlogPost.objects)
        info = BlogPost.objects._collection.index_information()
        info = [value['key'] for key, value in info.iteritems()]
        self.assertTrue([('_types', 1)] in info)
        self.assertTrue([('_types', 1), ('date', -1)] in info)

        BlogPost.drop_collection()

        class BlogPost(Document):
            title = StringField()
            meta = {'allow_inheritance': False}

        # _types is not used on objects where allow_inheritance is False
        list(BlogPost.objects)
        info = BlogPost.objects._collection.index_information()
        self.assertFalse([('_types', 1)] in info.values())

        BlogPost.drop_collection()

    def test_dict_with_custom_baseclass(self):
        """Ensure DictField working with custom base clases.
        """
        class Test(Document):
            testdict = DictField()

        Test.drop_collection()

        t = Test(testdict={'f': 'Value'})
        t.save()

        self.assertEqual(len(Test.objects(testdict__f__startswith='Val')), 1)
        self.assertEqual(len(Test.objects(testdict__f='Value')), 1)
        Test.drop_collection()

        class Test(Document):
            testdict = DictField(basecls=StringField)

        t = Test(testdict={'f': 'Value'})
        t.save()

        self.assertEqual(len(Test.objects(testdict__f='Value')), 1)
        self.assertEqual(len(Test.objects(testdict__f__startswith='Val')), 1)
        Test.drop_collection()

    def test_bulk(self):
        """Ensure bulk querying by object id returns a proper dict.
        """
        class BlogPost(Document):
            title = StringField()

        BlogPost.drop_collection()

        post_1 = BlogPost(title="Post #1")
        post_2 = BlogPost(title="Post #2")
        post_3 = BlogPost(title="Post #3")
        post_4 = BlogPost(title="Post #4")
        post_5 = BlogPost(title="Post #5")

        post_1.save()
        post_2.save()
        post_3.save()
        post_4.save()
        post_5.save()

        ids = [post_1.id, post_2.id, post_5.id]
        objects = BlogPost.objects.in_bulk(ids)

        self.assertEqual(len(objects), 3)

        self.assertTrue(post_1.id in objects)
        self.assertTrue(post_2.id in objects)
        self.assertTrue(post_5.id in objects)

        self.assertTrue(objects[post_1.id].title == post_1.title)
        self.assertTrue(objects[post_2.id].title == post_2.title)
        self.assertTrue(objects[post_5.id].title == post_5.title)

        BlogPost.drop_collection()

    def tearDown(self):
        self.Person.drop_collection()

    def test_geospatial_operators(self):
        """Ensure that geospatial queries are working.
        """
        class Event(Document):
            title = StringField()
            date = DateTimeField()
            location = GeoPointField()

            def __unicode__(self):
                return self.title

        Event.drop_collection()

        event1 = Event(title="Coltrane Motion @ Double Door",
                       date=datetime.now() - timedelta(days=1),
                       location=[41.909889, -87.677137])
        event2 = Event(title="Coltrane Motion @ Bottom of the Hill",
                       date=datetime.now() - timedelta(days=10),
                       location=[37.7749295, -122.4194155])
        event3 = Event(title="Coltrane Motion @ Empty Bottle",
                       date=datetime.now(),
                       location=[41.900474, -87.686638])

        event1.save()
        event2.save()
        event3.save()

        # find all events "near" pitchfork office, chicago.
        # note that "near" will show the san francisco event, too,
        # although it sorts to last.
        events = Event.objects(location__near=[41.9120459, -87.67892])
        self.assertEqual(events.count(), 3)
        self.assertEqual(list(events), [event1, event3, event2])

        # find events within 5 degrees of pitchfork office, chicago
        point_and_distance = [[41.9120459, -87.67892], 5]
        events = Event.objects(location__within_distance=point_and_distance)
        self.assertEqual(events.count(), 2)
        events = list(events)
        self.assertTrue(event2 not in events)
        self.assertTrue(event1 in events)
        self.assertTrue(event3 in events)

        # ensure ordering is respected by "near"
        events = Event.objects(location__near=[41.9120459, -87.67892])
        events = events.order_by("-date")
        self.assertEqual(events.count(), 3)
        self.assertEqual(list(events), [event3, event1, event2])

        # find events within 10 degrees of san francisco
        point_and_distance = [[37.7566023, -122.415579], 10]
        events = Event.objects(location__within_distance=point_and_distance)
        self.assertEqual(events.count(), 1)
        self.assertEqual(events[0], event2)

        # find events within 1 degree of greenpoint, broolyn, nyc, ny
        point_and_distance = [[40.7237134, -73.9509714], 1]
        events = Event.objects(location__within_distance=point_and_distance)
        self.assertEqual(events.count(), 0)

        # ensure ordering is respected by "within_distance"
        point_and_distance = [[41.9120459, -87.67892], 10]
        events = Event.objects(location__within_distance=point_and_distance)
        events = events.order_by("-date")
        self.assertEqual(events.count(), 2)
        self.assertEqual(events[0], event3)

        # check that within_box works
        box = [(35.0, -125.0), (40.0, -100.0)]
        events = Event.objects(location__within_box=box)
        self.assertEqual(events.count(), 1)
        self.assertEqual(events[0].id, event2.id)

        Event.drop_collection()

    def test_spherical_geospatial_operators(self):
        """Ensure that spherical geospatial queries are working
        """
        class Point(Document):
            location = GeoPointField()

        Point.drop_collection()

        # These points are one degree apart, which (according to Google Maps)
        # is about 110 km apart at this place on the Earth.
        north_point = Point(location=[-122, 38]) # Near Concord, CA
        south_point = Point(location=[-122, 37]) # Near Santa Cruz, CA
        north_point.save()
        south_point.save()

        earth_radius = 6378.009; # in km (needs to be a float for dividing by)

        # Finds both points because they are within 60 km of the reference
        # point equidistant between them.
        points = Point.objects(location__near_sphere=[-122, 37.5])
        self.assertEqual(points.count(), 2)

        # Same behavior for _within_spherical_distance
        points = Point.objects(
            location__within_spherical_distance=[[-122, 37.5], 60/earth_radius]
        );
        self.assertEqual(points.count(), 2)

        # Finds both points, but orders the north point first because it's
        # closer to the reference point to the north.
        points = Point.objects(location__near_sphere=[-122, 38.5])
        self.assertEqual(points.count(), 2)
        self.assertEqual(points[0].id, north_point.id)
        self.assertEqual(points[1].id, south_point.id)

        # Finds both points, but orders the south point first because it's
        # closer to the reference point to the south.
        points = Point.objects(location__near_sphere=[-122, 36.5])
        self.assertEqual(points.count(), 2)
        self.assertEqual(points[0].id, south_point.id)
        self.assertEqual(points[1].id, north_point.id)

        # Finds only one point because only the first point is within 60km of
        # the reference point to the south.
        points = Point.objects(
            location__within_spherical_distance=[[-122, 36.5], 60/earth_radius]
        );
        self.assertEqual(points.count(), 1)
        self.assertEqual(points[0].id, south_point.id)

        Point.drop_collection()

    def test_custom_querysets(self):
        """Ensure that custom QuerySet classes may be used.
        """
        class CustomQuerySet(QuerySet):
            def not_empty(self):
                return len(self) > 0

        class Post(Document):
            meta = {'queryset_class': CustomQuerySet}

        Post.drop_collection()

        self.assertTrue(isinstance(Post.objects, CustomQuerySet))
        self.assertFalse(Post.objects.not_empty())

        Post().save()
        self.assertTrue(Post.objects.not_empty())

        Post.drop_collection()

<<<<<<< HEAD
=======
    def test_custom_querysets_set_manager_directly(self):
        """Ensure that custom QuerySet classes may be used.
        """

        class CustomQuerySet(QuerySet):
            def not_empty(self):
                return len(self) > 0

        class CustomQuerySetManager(QuerySetManager):
            queryset_class = CustomQuerySet

        class Post(Document):
            objects = CustomQuerySetManager()

        Post.drop_collection()

        self.assertTrue(isinstance(Post.objects, CustomQuerySet))
        self.assertFalse(Post.objects.not_empty())

        Post().save()
        self.assertTrue(Post.objects.not_empty())

        Post.drop_collection()

    def test_custom_querysets_managers_directly(self):
        """Ensure that custom QuerySet classes may be used.
        """

        class CustomQuerySetManager(QuerySetManager):

            @staticmethod
            def get_queryset(doc_cls, queryset):
                return queryset(is_published=True)

        class Post(Document):
            is_published = BooleanField(default=False)
            published = CustomQuerySetManager()

        Post.drop_collection()

        Post().save()
        Post(is_published=True).save()
        self.assertEquals(Post.objects.count(), 2)
        self.assertEquals(Post.published.count(), 1)

        Post.drop_collection()

>>>>>>> 38611035
    def test_call_after_limits_set(self):
        """Ensure that re-filtering after slicing works
        """
        class Post(Document):
            title = StringField()

        Post.drop_collection()

        post1 = Post(title="Post 1")
        post1.save()
        post2 = Post(title="Post 2")
        post2.save()

        posts = Post.objects.all()[0:1]
        self.assertEqual(len(list(posts())), 1)

        Post.drop_collection()

    def test_order_then_filter(self):
        """Ensure that ordering still works after filtering.
        """
        class Number(Document):
            n = IntField()

        Number.drop_collection()

        n2 = Number.objects.create(n=2)
        n1 = Number.objects.create(n=1)

        self.assertEqual(list(Number.objects), [n2, n1])
        self.assertEqual(list(Number.objects.order_by('n')), [n1, n2])
        self.assertEqual(list(Number.objects.order_by('n').filter()), [n1, n2])

        Number.drop_collection()

<<<<<<< HEAD
=======
    def test_clone(self):
        """Ensure that cloning clones complex querysets
        """
        class Number(Document):
            n = IntField()

        Number.drop_collection()

        for i in xrange(1, 101):
            t = Number(n=i)
            t.save()

        test = Number.objects
        test2 = test.clone()
        self.assertFalse(test == test2)
        self.assertEqual(test.count(), test2.count())

        test = test.filter(n__gt=11)
        test2 = test.clone()
        self.assertFalse(test == test2)
        self.assertEqual(test.count(), test2.count())

        test = test.limit(10)
        test2 = test.clone()
        self.assertFalse(test == test2)
        self.assertEqual(test.count(), test2.count())

        Number.drop_collection()

>>>>>>> 38611035
    def test_unset_reference(self):
        class Comment(Document):
            text = StringField()

        class Post(Document):
            comment = ReferenceField(Comment)

        Comment.drop_collection()
        Post.drop_collection()

        comment = Comment.objects.create(text='test')
        post = Post.objects.create(comment=comment)

        self.assertEqual(post.comment, comment)
        Post.objects.update(unset__comment=1)
        post.reload()
        self.assertEqual(post.comment, None)

        Comment.drop_collection()
        Post.drop_collection()

<<<<<<< HEAD
=======
    def test_order_works_with_custom_db_field_names(self):
        class Number(Document):
            n = IntField(db_field='number')

        Number.drop_collection()

        n2 = Number.objects.create(n=2)
        n1 = Number.objects.create(n=1)

        self.assertEqual(list(Number.objects), [n2,n1])
        self.assertEqual(list(Number.objects.order_by('n')), [n1,n2])

        Number.drop_collection()

    def test_order_works_with_primary(self):
        """Ensure that order_by and primary work.
        """
        class Number(Document):
            n = IntField(primary_key=True)

        Number.drop_collection()

        Number(n=1).save()
        Number(n=2).save()
        Number(n=3).save()

        numbers = [n.n for n in Number.objects.order_by('-n')]
        self.assertEquals([3, 2, 1], numbers)

        numbers = [n.n for n in Number.objects.order_by('+n')]
        self.assertEquals([1, 2, 3], numbers)
        Number.drop_collection()

>>>>>>> 38611035

class QTest(unittest.TestCase):

    def test_empty_q(self):
        """Ensure that empty Q objects won't hurt.
        """
        q1 = Q()
        q2 = Q(age__gte=18)
        q3 = Q()
        q4 = Q(name='test')
        q5 = Q()

        class Person(Document):
            name = StringField()
            age = IntField()

        query = {'$or': [{'age': {'$gte': 18}}, {'name': 'test'}]}
        self.assertEqual((q1 | q2 | q3 | q4 | q5).to_query(Person), query)

        query = {'age': {'$gte': 18}, 'name': 'test'}
        self.assertEqual((q1 & q2 & q3 & q4 & q5).to_query(Person), query)

    def test_q_with_dbref(self):
        """Ensure Q objects handle DBRefs correctly"""
        connect(db='mongoenginetest')

        class User(Document):
            pass

        class Post(Document):
            created_user = ReferenceField(User)

        user = User.objects.create()
        Post.objects.create(created_user=user)

        self.assertEqual(Post.objects.filter(created_user=user).count(), 1)
        self.assertEqual(Post.objects.filter(Q(created_user=user)).count(), 1)

    def test_and_combination(self):
        """Ensure that Q-objects correctly AND together.
        """
        class TestDoc(Document):
            x = IntField()
            y = StringField()

        # Check than an error is raised when conflicting queries are anded
        def invalid_combination():
            query = Q(x__lt=7) & Q(x__lt=3)
            query.to_query(TestDoc)
        self.assertRaises(InvalidQueryError, invalid_combination)

        # Check normal cases work without an error
        query = Q(x__lt=7) & Q(x__gt=3)

        q1 = Q(x__lt=7)
        q2 = Q(x__gt=3)
        query = (q1 & q2).to_query(TestDoc)
        self.assertEqual(query, {'x': {'$lt': 7, '$gt': 3}})

        # More complex nested example
        query = Q(x__lt=100) & Q(y__ne='NotMyString')
        query &= Q(y__in=['a', 'b', 'c']) & Q(x__gt=-100)
        mongo_query = {
            'x': {'$lt': 100, '$gt': -100},
            'y': {'$ne': 'NotMyString', '$in': ['a', 'b', 'c']},
        }
        self.assertEqual(query.to_query(TestDoc), mongo_query)

    def test_or_combination(self):
        """Ensure that Q-objects correctly OR together.
        """
        class TestDoc(Document):
            x = IntField()

        q1 = Q(x__lt=3)
        q2 = Q(x__gt=7)
        query = (q1 | q2).to_query(TestDoc)
        self.assertEqual(query, {
            '$or': [
                {'x': {'$lt': 3}},
                {'x': {'$gt': 7}},
            ]
        })

    def test_and_or_combination(self):
        """Ensure that Q-objects handle ANDing ORed components.
        """
        class TestDoc(Document):
            x = IntField()
            y = BooleanField()

        query = (Q(x__gt=0) | Q(x__exists=False))
        query &= Q(x__lt=100)
        self.assertEqual(query.to_query(TestDoc), {
            '$or': [
                {'x': {'$lt': 100, '$gt': 0}},
                {'x': {'$lt': 100, '$exists': False}},
            ]
        })

        q1 = (Q(x__gt=0) | Q(x__exists=False))
        q2 = (Q(x__lt=100) | Q(y=True))
        query = (q1 & q2).to_query(TestDoc)

        self.assertEqual(['$or'], query.keys())
        conditions = [
            {'x': {'$lt': 100, '$gt': 0}},
            {'x': {'$lt': 100, '$exists': False}},
            {'x': {'$gt': 0}, 'y': True},
            {'x': {'$exists': False}, 'y': True},
        ]
        self.assertEqual(len(conditions), len(query['$or']))
        for condition in conditions:
            self.assertTrue(condition in query['$or'])

    def test_or_and_or_combination(self):
        """Ensure that Q-objects handle ORing ANDed ORed components. :)
        """
        class TestDoc(Document):
            x = IntField()
            y = BooleanField()

        q1 = (Q(x__gt=0) & (Q(y=True) | Q(y__exists=False)))
        q2 = (Q(x__lt=100) & (Q(y=False) | Q(y__exists=False)))
        query = (q1 | q2).to_query(TestDoc)

        self.assertEqual(['$or'], query.keys())
        conditions = [
            {'x': {'$gt': 0}, 'y': True},
            {'x': {'$gt': 0}, 'y': {'$exists': False}},
            {'x': {'$lt': 100}, 'y':False},
            {'x': {'$lt': 100}, 'y': {'$exists': False}},
        ]
        self.assertEqual(len(conditions), len(query['$or']))
        for condition in conditions:
            self.assertTrue(condition in query['$or'])

class QueryFieldListTest(unittest.TestCase):
    def test_empty(self):
        q = QueryFieldList()
        self.assertFalse(q)

        q = QueryFieldList(always_include=['_cls'])
        self.assertFalse(q)

    def test_include_include(self):
        q = QueryFieldList()
        q += QueryFieldList(fields=['a', 'b'], direction=QueryFieldList.ONLY)
        self.assertEqual(q.as_dict(), {'a': True, 'b': True})
        q += QueryFieldList(fields=['b', 'c'], direction=QueryFieldList.ONLY)
        self.assertEqual(q.as_dict(), {'b': True})

    def test_include_exclude(self):
        q = QueryFieldList()
        q += QueryFieldList(fields=['a', 'b'], direction=QueryFieldList.ONLY)
        self.assertEqual(q.as_dict(), {'a': True, 'b': True})
        q += QueryFieldList(fields=['b', 'c'], direction=QueryFieldList.EXCLUDE)
        self.assertEqual(q.as_dict(), {'a': True})

    def test_exclude_exclude(self):
        q = QueryFieldList()
        q += QueryFieldList(fields=['a', 'b'], direction=QueryFieldList.EXCLUDE)
        self.assertEqual(q.as_dict(), {'a': False, 'b': False})
        q += QueryFieldList(fields=['b', 'c'], direction=QueryFieldList.EXCLUDE)
        self.assertEqual(q.as_dict(), {'a': False, 'b': False, 'c': False})

    def test_exclude_include(self):
        q = QueryFieldList()
        q += QueryFieldList(fields=['a', 'b'], direction=QueryFieldList.EXCLUDE)
        self.assertEqual(q.as_dict(), {'a': False, 'b': False})
        q += QueryFieldList(fields=['b', 'c'], direction=QueryFieldList.ONLY)
        self.assertEqual(q.as_dict(), {'c': True})

    def test_always_include(self):
        q = QueryFieldList(always_include=['x', 'y'])
        q += QueryFieldList(fields=['a', 'b', 'x'], direction=QueryFieldList.EXCLUDE)
        q += QueryFieldList(fields=['b', 'c'], direction=QueryFieldList.ONLY)
        self.assertEqual(q.as_dict(), {'x': True, 'y': True, 'c': True})


    def test_reset(self):
        q = QueryFieldList(always_include=['x', 'y'])
        q += QueryFieldList(fields=['a', 'b', 'x'], direction=QueryFieldList.EXCLUDE)
        q += QueryFieldList(fields=['b', 'c'], direction=QueryFieldList.ONLY)
        self.assertEqual(q.as_dict(), {'x': True, 'y': True, 'c': True})
        q.reset()
        self.assertFalse(q)
        q += QueryFieldList(fields=['b', 'c'], direction=QueryFieldList.ONLY)
        self.assertEqual(q.as_dict(), {'x': True, 'y': True, 'b': True, 'c': True})





    def test_q_clone(self):

        class TestDoc(Document):
            x = IntField()

        TestDoc.drop_collection()
        for i in xrange(1, 101):
            t = TestDoc(x=i)
            t.save()

        # Check normal cases work without an error
        test = TestDoc.objects(Q(x__lt=7) & Q(x__gt=3))

        self.assertEqual(test.count(), 3)

        test2 = test.clone()
        self.assertEqual(test2.count(), 3)
        self.assertFalse(test2 == test)

        test2.filter(x=6)
        self.assertEqual(test2.count(), 1)
        self.assertEqual(test.count(), 3)

class QueryFieldListTest(unittest.TestCase):
    def test_empty(self):
        q = QueryFieldList()
        self.assertFalse(q)

        q = QueryFieldList(always_include=['_cls'])
        self.assertFalse(q)

    def test_include_include(self):
        q = QueryFieldList()
        q += QueryFieldList(fields=['a', 'b'], value=QueryFieldList.ONLY)
        self.assertEqual(q.as_dict(), {'a': True, 'b': True})
        q += QueryFieldList(fields=['b', 'c'], value=QueryFieldList.ONLY)
        self.assertEqual(q.as_dict(), {'b': True})

    def test_include_exclude(self):
        q = QueryFieldList()
        q += QueryFieldList(fields=['a', 'b'], value=QueryFieldList.ONLY)
        self.assertEqual(q.as_dict(), {'a': True, 'b': True})
        q += QueryFieldList(fields=['b', 'c'], value=QueryFieldList.EXCLUDE)
        self.assertEqual(q.as_dict(), {'a': True})

    def test_exclude_exclude(self):
        q = QueryFieldList()
        q += QueryFieldList(fields=['a', 'b'], value=QueryFieldList.EXCLUDE)
        self.assertEqual(q.as_dict(), {'a': False, 'b': False})
        q += QueryFieldList(fields=['b', 'c'], value=QueryFieldList.EXCLUDE)
        self.assertEqual(q.as_dict(), {'a': False, 'b': False, 'c': False})

    def test_exclude_include(self):
        q = QueryFieldList()
        q += QueryFieldList(fields=['a', 'b'], value=QueryFieldList.EXCLUDE)
        self.assertEqual(q.as_dict(), {'a': False, 'b': False})
        q += QueryFieldList(fields=['b', 'c'], value=QueryFieldList.ONLY)
        self.assertEqual(q.as_dict(), {'c': True})

    def test_always_include(self):
        q = QueryFieldList(always_include=['x', 'y'])
        q += QueryFieldList(fields=['a', 'b', 'x'], value=QueryFieldList.EXCLUDE)
        q += QueryFieldList(fields=['b', 'c'], value=QueryFieldList.ONLY)
        self.assertEqual(q.as_dict(), {'x': True, 'y': True, 'c': True})

    def test_reset(self):
        q = QueryFieldList(always_include=['x', 'y'])
        q += QueryFieldList(fields=['a', 'b', 'x'], value=QueryFieldList.EXCLUDE)
        q += QueryFieldList(fields=['b', 'c'], value=QueryFieldList.ONLY)
        self.assertEqual(q.as_dict(), {'x': True, 'y': True, 'c': True})
        q.reset()
        self.assertFalse(q)
        q += QueryFieldList(fields=['b', 'c'], value=QueryFieldList.ONLY)
        self.assertEqual(q.as_dict(), {'x': True, 'y': True, 'b': True, 'c': True})

    def test_using_a_slice(self):
        q = QueryFieldList()
        q += QueryFieldList(fields=['a'], value={"$slice": 5})
        self.assertEqual(q.as_dict(), {'a': {"$slice": 5}})


if __name__ == '__main__':
    unittest.main()<|MERGE_RESOLUTION|>--- conflicted
+++ resolved
@@ -5,14 +5,9 @@
 import pymongo
 from datetime import datetime, timedelta
 
-<<<<<<< HEAD
-from mongoengine.queryset import (QuerySet, MultipleObjectsReturned,
-                                  DoesNotExist, QueryFieldList)
-=======
 from mongoengine.queryset import (QuerySet, QuerySetManager,
                                   MultipleObjectsReturned, DoesNotExist,
                                   QueryFieldList)
->>>>>>> 38611035
 from mongoengine import *
 
 
@@ -652,8 +647,6 @@
 
         Email.drop_collection()
 
-<<<<<<< HEAD
-=======
     def test_slicing_fields(self):
         """Ensure that query slicing an array works.
         """
@@ -729,7 +722,6 @@
         numbers = Numbers.objects.fields(embedded__n={"$slice": [-5, 10]}).get()
         self.assertEquals(numbers.embedded.n, [-5, -4, -3, -2, -1])
 
->>>>>>> 38611035
     def test_find_embedded(self):
         """Ensure that an embedded document is properly returned from a query.
         """
@@ -811,11 +803,7 @@
         posts = [post.id for post in q]
         published_posts = (post1, post2, post3, post5, post6)
         self.assertTrue(all(obj.id in posts for obj in published_posts))
-<<<<<<< HEAD
-		
-=======
-
->>>>>>> 38611035
+
 
         # Check Q object combination
         date = datetime(2010, 1, 10)
@@ -1099,11 +1087,7 @@
         BlogPost.objects.update_one(unset__hits=1)
         post.reload()
         self.assertEqual(post.hits, None)
-<<<<<<< HEAD
-        
-=======
-
->>>>>>> 38611035
+
         BlogPost.drop_collection()
 
     def test_update_pull(self):
@@ -1803,8 +1787,6 @@
 
         Post.drop_collection()
 
-<<<<<<< HEAD
-=======
     def test_custom_querysets_set_manager_directly(self):
         """Ensure that custom QuerySet classes may be used.
         """
@@ -1852,7 +1834,6 @@
 
         Post.drop_collection()
 
->>>>>>> 38611035
     def test_call_after_limits_set(self):
         """Ensure that re-filtering after slicing works
         """
@@ -1888,8 +1869,6 @@
 
         Number.drop_collection()
 
-<<<<<<< HEAD
-=======
     def test_clone(self):
         """Ensure that cloning clones complex querysets
         """
@@ -1919,7 +1898,6 @@
 
         Number.drop_collection()
 
->>>>>>> 38611035
     def test_unset_reference(self):
         class Comment(Document):
             text = StringField()
@@ -1941,8 +1919,6 @@
         Comment.drop_collection()
         Post.drop_collection()
 
-<<<<<<< HEAD
-=======
     def test_order_works_with_custom_db_field_names(self):
         class Number(Document):
             n = IntField(db_field='number')
@@ -1976,7 +1952,6 @@
         self.assertEquals([1, 2, 3], numbers)
         Number.drop_collection()
 
->>>>>>> 38611035
 
 class QTest(unittest.TestCase):
 
@@ -2114,62 +2089,6 @@
         for condition in conditions:
             self.assertTrue(condition in query['$or'])
 
-class QueryFieldListTest(unittest.TestCase):
-    def test_empty(self):
-        q = QueryFieldList()
-        self.assertFalse(q)
-
-        q = QueryFieldList(always_include=['_cls'])
-        self.assertFalse(q)
-
-    def test_include_include(self):
-        q = QueryFieldList()
-        q += QueryFieldList(fields=['a', 'b'], direction=QueryFieldList.ONLY)
-        self.assertEqual(q.as_dict(), {'a': True, 'b': True})
-        q += QueryFieldList(fields=['b', 'c'], direction=QueryFieldList.ONLY)
-        self.assertEqual(q.as_dict(), {'b': True})
-
-    def test_include_exclude(self):
-        q = QueryFieldList()
-        q += QueryFieldList(fields=['a', 'b'], direction=QueryFieldList.ONLY)
-        self.assertEqual(q.as_dict(), {'a': True, 'b': True})
-        q += QueryFieldList(fields=['b', 'c'], direction=QueryFieldList.EXCLUDE)
-        self.assertEqual(q.as_dict(), {'a': True})
-
-    def test_exclude_exclude(self):
-        q = QueryFieldList()
-        q += QueryFieldList(fields=['a', 'b'], direction=QueryFieldList.EXCLUDE)
-        self.assertEqual(q.as_dict(), {'a': False, 'b': False})
-        q += QueryFieldList(fields=['b', 'c'], direction=QueryFieldList.EXCLUDE)
-        self.assertEqual(q.as_dict(), {'a': False, 'b': False, 'c': False})
-
-    def test_exclude_include(self):
-        q = QueryFieldList()
-        q += QueryFieldList(fields=['a', 'b'], direction=QueryFieldList.EXCLUDE)
-        self.assertEqual(q.as_dict(), {'a': False, 'b': False})
-        q += QueryFieldList(fields=['b', 'c'], direction=QueryFieldList.ONLY)
-        self.assertEqual(q.as_dict(), {'c': True})
-
-    def test_always_include(self):
-        q = QueryFieldList(always_include=['x', 'y'])
-        q += QueryFieldList(fields=['a', 'b', 'x'], direction=QueryFieldList.EXCLUDE)
-        q += QueryFieldList(fields=['b', 'c'], direction=QueryFieldList.ONLY)
-        self.assertEqual(q.as_dict(), {'x': True, 'y': True, 'c': True})
-
-
-    def test_reset(self):
-        q = QueryFieldList(always_include=['x', 'y'])
-        q += QueryFieldList(fields=['a', 'b', 'x'], direction=QueryFieldList.EXCLUDE)
-        q += QueryFieldList(fields=['b', 'c'], direction=QueryFieldList.ONLY)
-        self.assertEqual(q.as_dict(), {'x': True, 'y': True, 'c': True})
-        q.reset()
-        self.assertFalse(q)
-        q += QueryFieldList(fields=['b', 'c'], direction=QueryFieldList.ONLY)
-        self.assertEqual(q.as_dict(), {'x': True, 'y': True, 'b': True, 'c': True})
-
-
-
-
 
     def test_q_clone(self):
 
