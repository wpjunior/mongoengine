--- conflicted
+++ resolved
@@ -12,7 +12,6 @@
 from django.conf import settings
 from django.core.paginator import Paginator
 
-<<<<<<< HEAD
 settings.configure(
     USE_TZ=True,
     INSTALLED_APPS=('django.contrib.auth', 'mongoengine.django.mongo_auth'),
@@ -22,35 +21,16 @@
 try:
     from django.contrib.auth import authenticate, get_user_model
     from mongoengine.django.auth import User
-    from mongoengine.django.mongo_auth.models import MongoUser, MongoUserManager
+    from mongoengine.django.mongo_auth.models import (
+        MongoUser,
+        MongoUserManager,
+        get_user_document,
+    )
     DJ15 = True
 except Exception:
     DJ15 = False
 from django.contrib.sessions.tests import SessionTestsMixin
 from mongoengine.django.sessions import SessionStore, MongoSession
-=======
-    try:
-        from django.contrib.auth import authenticate, get_user_model
-        from mongoengine.django.auth import User
-        from mongoengine.django.mongo_auth.models import (
-            MongoUser,
-            MongoUserManager,
-            get_user_document,
-        )
-        DJ15 = True
-    except Exception:
-        DJ15 = False
-    from django.contrib.sessions.tests import SessionTestsMixin
-    from mongoengine.django.sessions import SessionStore, MongoSession
-except Exception, err:
-    if PY3:
-        SessionTestsMixin = type  # dummy value so no error
-        SessionStore = None  # dummy value so no error
-    else:
-        raise err
->>>>>>> a0d25536
-
-
 from datetime import tzinfo, timedelta
 ZERO = timedelta(0)
 
@@ -186,6 +166,8 @@
 
         class Note(Document):
             text = StringField()
+
+        Note.drop_collection()
 
         for i in xrange(1, 101):
             Note(name="Note: %s" % i).save()
